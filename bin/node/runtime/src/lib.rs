// Copyright 2018-2020 Parity Technologies (UK) Ltd.
// This file is part of Substrate.

// Substrate is free software: you can redistribute it and/or modify
// it under the terms of the GNU General Public License as published by
// the Free Software Foundation, either version 3 of the License, or
// (at your option) any later version.

// Substrate is distributed in the hope that it will be useful,
// but WITHOUT ANY WARRANTY; without even the implied warranty of
// MERCHANTABILITY or FITNESS FOR A PARTICULAR PURPOSE.  See the
// GNU General Public License for more details.

// You should have received a copy of the GNU General Public License
// along with Substrate.  If not, see <http://www.gnu.org/licenses/>.

//! The Substrate runtime. This can be compiled with ``#[no_std]`, ready for Wasm.

#![cfg_attr(not(feature = "std"), no_std)]
// `construct_runtime!` does a lot of recursion and requires us to increase the limit to 256.
#![recursion_limit="256"]

use sp_std::prelude::*;
use frame_support::{
	construct_runtime, parameter_types, debug,
	weights::Weight,
	traits::{SplitTwoWays, Currency, Randomness},
};
use sp_core::u32_trait::{_1, _2, _3, _4};
pub use node_primitives::{AccountId, Signature};
use node_primitives::{AccountIndex, Balance, BlockNumber, Hash, Index, Moment};
use sp_api::impl_runtime_apis;
use sp_runtime::{
	Permill, Perbill, Percent, ApplyExtrinsicResult, impl_opaque_keys, generic, create_runtime_str,
};
use sp_runtime::curve::PiecewiseLinear;
use sp_runtime::transaction_validity::TransactionValidity;
use sp_runtime::traits::{
	self, BlakeTwo256, Block as BlockT, StaticLookup, SaturatedConversion,
	ConvertInto, OpaqueKeys,
};
use sp_version::RuntimeVersion;
#[cfg(any(feature = "std", test))]
use sp_version::NativeVersion;
use sp_core::OpaqueMetadata;
use pallet_grandpa::AuthorityList as GrandpaAuthorityList;
use pallet_grandpa::fg_primitives;
use pallet_im_online::sr25519::{AuthorityId as ImOnlineId};
use sp_authority_discovery::AuthorityId as AuthorityDiscoveryId;
use pallet_transaction_payment_rpc_runtime_api::RuntimeDispatchInfo;
use pallet_contracts_rpc_runtime_api::ContractExecResult;
use frame_system::offchain::TransactionSubmitter;
use sp_inherents::{InherentData, CheckInherentsResult};

#[cfg(any(feature = "std", test))]
pub use sp_runtime::BuildStorage;
pub use pallet_timestamp::Call as TimestampCall;
pub use pallet_balances::Call as BalancesCall;
pub use pallet_contracts::Gas;
pub use frame_support::StorageValue;
pub use pallet_staking::StakerStatus;

/// Implementations of some helper traits passed into runtime modules as associated types.
pub mod impls;
use impls::{CurrencyToVoteHandler, Author, LinearWeightToFee, TargetedFeeAdjustment};

/// Constant values used within the runtime.
pub mod constants;
use constants::{time::*, currency::*};

// Make the WASM binary available.
#[cfg(feature = "std")]
include!(concat!(env!("OUT_DIR"), "/wasm_binary.rs"));

/// Runtime version.
pub const VERSION: RuntimeVersion = RuntimeVersion {
	spec_name: create_runtime_str!("node"),
	impl_name: create_runtime_str!("substrate-node"),
	authoring_version: 10,
	// Per convention: if the runtime behavior changes, increment spec_version
	// and set impl_version to 0. If only runtime
	// implementation changes and behavior does not, then leave spec_version as
	// is and increment impl_version.
	spec_version: 225,
<<<<<<< HEAD
	impl_version: 2,
=======
	impl_version: 1,
>>>>>>> 71d10b45
	apis: RUNTIME_API_VERSIONS,
};

/// Native version.
#[cfg(any(feature = "std", test))]
pub fn native_version() -> NativeVersion {
	NativeVersion {
		runtime_version: VERSION,
		can_author_with: Default::default(),
	}
}

type NegativeImbalance = <Balances as Currency<AccountId>>::NegativeImbalance;

pub type DealWithFees = SplitTwoWays<
	Balance,
	NegativeImbalance,
	_4, Treasury,   // 4 parts (80%) goes to the treasury.
	_1, Author,     // 1 part (20%) goes to the block author.
>;

parameter_types! {
	pub const BlockHashCount: BlockNumber = 250;
	pub const MaximumBlockWeight: Weight = 1_000_000_000;
	pub const MaximumBlockLength: u32 = 5 * 1024 * 1024;
	pub const Version: RuntimeVersion = VERSION;
	pub const AvailableBlockRatio: Perbill = Perbill::from_percent(75);
}

impl frame_system::Trait for Runtime {
	type Origin = Origin;
	type Call = Call;
	type Index = Index;
	type BlockNumber = BlockNumber;
	type Hash = Hash;
	type Hashing = BlakeTwo256;
	type AccountId = AccountId;
	type Lookup = Indices;
	type Header = generic::Header<BlockNumber, BlakeTwo256>;
	type Event = Event;
	type BlockHashCount = BlockHashCount;
	type MaximumBlockWeight = MaximumBlockWeight;
	type MaximumBlockLength = MaximumBlockLength;
	type AvailableBlockRatio = AvailableBlockRatio;
	type Version = Version;
	type ModuleToIndex = ModuleToIndex;
	type AccountData = pallet_balances::AccountData<Balance>;
	type OnNewAccount = ();
	type OnKilledAccount = ();
}

parameter_types! {
	// One storage item; value is size 4+4+16+32 bytes = 56 bytes.
	pub const MultisigDepositBase: Balance = 30 * CENTS;
	// Additional storage item size of 32 bytes.
	pub const MultisigDepositFactor: Balance = 5 * CENTS;
	pub const MaxSignatories: u16 = 100;
}

impl pallet_utility::Trait for Runtime {
	type Event = Event;
	type Call = Call;
	type Currency = Balances;
	type MultisigDepositBase = MultisigDepositBase;
	type MultisigDepositFactor = MultisigDepositFactor;
	type MaxSignatories = MaxSignatories;
}

parameter_types! {
	pub const EpochDuration: u64 = EPOCH_DURATION_IN_SLOTS;
	pub const ExpectedBlockTime: Moment = MILLISECS_PER_BLOCK;
}

impl pallet_babe::Trait for Runtime {
	type EpochDuration = EpochDuration;
	type ExpectedBlockTime = ExpectedBlockTime;
	type EpochChangeTrigger = pallet_babe::ExternalTrigger;
}

parameter_types! {
	pub const IndexDeposit: Balance = 1 * DOLLARS;
}

impl pallet_indices::Trait for Runtime {
	type AccountIndex = AccountIndex;
	type Event = Event;
	type Currency = Balances;
	type Deposit = IndexDeposit;
}

parameter_types! {
	pub const ExistentialDeposit: Balance = 1 * DOLLARS;
}

impl pallet_balances::Trait for Runtime {
	type Balance = Balance;
	type DustRemoval = ();
	type Event = Event;
	type ExistentialDeposit = ExistentialDeposit;
	type AccountStore = frame_system::Module<Runtime>;
}

parameter_types! {
	pub const TransactionBaseFee: Balance = 1 * CENTS;
	pub const TransactionByteFee: Balance = 10 * MILLICENTS;
	// setting this to zero will disable the weight fee.
	pub const WeightFeeCoefficient: Balance = 1_000;
	// for a sane configuration, this should always be less than `AvailableBlockRatio`.
	pub const TargetBlockFullness: Perbill = Perbill::from_percent(25);
}

impl pallet_transaction_payment::Trait for Runtime {
	type Currency = Balances;
	type OnTransactionPayment = DealWithFees;
	type TransactionBaseFee = TransactionBaseFee;
	type TransactionByteFee = TransactionByteFee;
	type WeightToFee = LinearWeightToFee<WeightFeeCoefficient>;
	type FeeMultiplierUpdate = TargetedFeeAdjustment<TargetBlockFullness>;
}

parameter_types! {
	pub const MinimumPeriod: Moment = SLOT_DURATION / 2;
}
impl pallet_timestamp::Trait for Runtime {
	type Moment = Moment;
	type OnTimestampSet = Babe;
	type MinimumPeriod = MinimumPeriod;
}

parameter_types! {
	pub const UncleGenerations: BlockNumber = 5;
}

impl pallet_authorship::Trait for Runtime {
	type FindAuthor = pallet_session::FindAccountFromAuthorIndex<Self, Babe>;
	type UncleGenerations = UncleGenerations;
	type FilterUncle = ();
	type EventHandler = (Staking, ImOnline);
}

impl_opaque_keys! {
	pub struct SessionKeys {
		pub grandpa: Grandpa,
		pub babe: Babe,
		pub im_online: ImOnline,
		pub authority_discovery: AuthorityDiscovery,
	}
}

parameter_types! {
	pub const DisabledValidatorsThreshold: Perbill = Perbill::from_percent(17);
}

impl pallet_session::Trait for Runtime {
	type Event = Event;
	type ValidatorId = <Self as frame_system::Trait>::AccountId;
	type ValidatorIdOf = pallet_staking::StashOf<Self>;
	type ShouldEndSession = Babe;
	type SessionManager = Staking;
	type SessionHandler = <SessionKeys as OpaqueKeys>::KeyTypeIdProviders;
	type Keys = SessionKeys;
	type DisabledValidatorsThreshold = DisabledValidatorsThreshold;
}

impl pallet_session::historical::Trait for Runtime {
	type FullIdentification = pallet_staking::Exposure<AccountId, Balance>;
	type FullIdentificationOf = pallet_staking::ExposureOf<Runtime>;
}

pallet_staking_reward_curve::build! {
	const REWARD_CURVE: PiecewiseLinear<'static> = curve!(
		min_inflation: 0_025_000,
		max_inflation: 0_100_000,
		ideal_stake: 0_500_000,
		falloff: 0_050_000,
		max_piece_count: 40,
		test_precision: 0_005_000,
	);
}

parameter_types! {
	pub const SessionsPerEra: sp_staking::SessionIndex = 6;
	pub const BondingDuration: pallet_staking::EraIndex = 24 * 28;
	pub const SlashDeferDuration: pallet_staking::EraIndex = 24 * 7; // 1/4 the bonding duration.
	pub const RewardCurve: &'static PiecewiseLinear<'static> = &REWARD_CURVE;
}

impl pallet_staking::Trait for Runtime {
	type Currency = Balances;
	type Time = Timestamp;
	type CurrencyToVote = CurrencyToVoteHandler;
	type RewardRemainder = Treasury;
	type Event = Event;
	type Slash = Treasury; // send the slashed funds to the treasury.
	type Reward = (); // rewards are minted from the void
	type SessionsPerEra = SessionsPerEra;
	type BondingDuration = BondingDuration;
	type SlashDeferDuration = SlashDeferDuration;
	/// A super-majority of the council can cancel the slash.
	type SlashCancelOrigin = pallet_collective::EnsureProportionAtLeast<_3, _4, AccountId, CouncilCollective>;
	type SessionInterface = Self;
	type RewardCurve = RewardCurve;
}

parameter_types! {
	pub const LaunchPeriod: BlockNumber = 28 * 24 * 60 * MINUTES;
	pub const VotingPeriod: BlockNumber = 28 * 24 * 60 * MINUTES;
	pub const EmergencyVotingPeriod: BlockNumber = 3 * 24 * 60 * MINUTES;
	pub const MinimumDeposit: Balance = 100 * DOLLARS;
	pub const EnactmentPeriod: BlockNumber = 30 * 24 * 60 * MINUTES;
	pub const CooloffPeriod: BlockNumber = 28 * 24 * 60 * MINUTES;
	// One cent: $10,000 / MB
	pub const PreimageByteDeposit: Balance = 1 * CENTS;
}

impl pallet_democracy::Trait for Runtime {
	type Proposal = Call;
	type Event = Event;
	type Currency = Balances;
	type EnactmentPeriod = EnactmentPeriod;
	type LaunchPeriod = LaunchPeriod;
	type VotingPeriod = VotingPeriod;
	type MinimumDeposit = MinimumDeposit;
	/// A straight majority of the council can decide what their next motion is.
	type ExternalOrigin = pallet_collective::EnsureProportionAtLeast<_1, _2, AccountId, CouncilCollective>;
	/// A super-majority can have the next scheduled referendum be a straight majority-carries vote.
	type ExternalMajorityOrigin = pallet_collective::EnsureProportionAtLeast<_3, _4, AccountId, CouncilCollective>;
	/// A unanimous council can have the next scheduled referendum be a straight default-carries
	/// (NTB) vote.
	type ExternalDefaultOrigin = pallet_collective::EnsureProportionAtLeast<_1, _1, AccountId, CouncilCollective>;
	/// Two thirds of the technical committee can have an ExternalMajority/ExternalDefault vote
	/// be tabled immediately and with a shorter voting/enactment period.
	type FastTrackOrigin = pallet_collective::EnsureProportionAtLeast<_2, _3, AccountId, TechnicalCollective>;
	type EmergencyVotingPeriod = EmergencyVotingPeriod;
	// To cancel a proposal which has been passed, 2/3 of the council must agree to it.
	type CancellationOrigin = pallet_collective::EnsureProportionAtLeast<_2, _3, AccountId, CouncilCollective>;
	// Any single technical committee member may veto a coming council proposal, however they can
	// only do it once and it lasts only for the cooloff period.
	type VetoOrigin = pallet_collective::EnsureMember<AccountId, TechnicalCollective>;
	type CooloffPeriod = CooloffPeriod;
	type PreimageByteDeposit = PreimageByteDeposit;
	type Slash = Treasury;
}

type CouncilCollective = pallet_collective::Instance1;
impl pallet_collective::Trait<CouncilCollective> for Runtime {
	type Origin = Origin;
	type Proposal = Call;
	type Event = Event;
}

parameter_types! {
	pub const CandidacyBond: Balance = 10 * DOLLARS;
	pub const VotingBond: Balance = 1 * DOLLARS;
	pub const TermDuration: BlockNumber = 7 * DAYS;
	pub const DesiredMembers: u32 = 13;
	pub const DesiredRunnersUp: u32 = 7;
}

impl pallet_elections_phragmen::Trait for Runtime {
	type Event = Event;
	type Currency = Balances;
	type ChangeMembers = Council;
	type CurrencyToVote = CurrencyToVoteHandler;
	type CandidacyBond = CandidacyBond;
	type VotingBond = VotingBond;
	type LoserCandidate = ();
	type BadReport = ();
	type KickedMember = ();
	type DesiredMembers = DesiredMembers;
	type DesiredRunnersUp = DesiredRunnersUp;
	type TermDuration = TermDuration;
}

type TechnicalCollective = pallet_collective::Instance2;
impl pallet_collective::Trait<TechnicalCollective> for Runtime {
	type Origin = Origin;
	type Proposal = Call;
	type Event = Event;
}

impl pallet_membership::Trait<pallet_membership::Instance1> for Runtime {
	type Event = Event;
	type AddOrigin = pallet_collective::EnsureProportionMoreThan<_1, _2, AccountId, CouncilCollective>;
	type RemoveOrigin = pallet_collective::EnsureProportionMoreThan<_1, _2, AccountId, CouncilCollective>;
	type SwapOrigin = pallet_collective::EnsureProportionMoreThan<_1, _2, AccountId, CouncilCollective>;
	type ResetOrigin = pallet_collective::EnsureProportionMoreThan<_1, _2, AccountId, CouncilCollective>;
	type MembershipInitialized = TechnicalCommittee;
	type MembershipChanged = TechnicalCommittee;
}

parameter_types! {
	pub const ProposalBond: Permill = Permill::from_percent(5);
	pub const ProposalBondMinimum: Balance = 1 * DOLLARS;
	pub const SpendPeriod: BlockNumber = 1 * DAYS;
	pub const Burn: Permill = Permill::from_percent(50);
	pub const TipCountdown: BlockNumber = 1 * DAYS;
	pub const TipFindersFee: Percent = Percent::from_percent(20);
	pub const TipReportDepositBase: Balance = 1 * DOLLARS;
	pub const TipReportDepositPerByte: Balance = 1 * CENTS;
}

impl pallet_treasury::Trait for Runtime {
	type Currency = Balances;
	type ApproveOrigin = pallet_collective::EnsureMembers<_4, AccountId, CouncilCollective>;
	type RejectOrigin = pallet_collective::EnsureMembers<_2, AccountId, CouncilCollective>;
	type Tippers = Elections;
	type TipCountdown = TipCountdown;
	type TipFindersFee = TipFindersFee;
	type TipReportDepositBase = TipReportDepositBase;
	type TipReportDepositPerByte = TipReportDepositPerByte;
	type Event = Event;
	type ProposalRejection = ();
	type ProposalBond = ProposalBond;
	type ProposalBondMinimum = ProposalBondMinimum;
	type SpendPeriod = SpendPeriod;
	type Burn = Burn;
}

parameter_types! {
	pub const ContractTransactionBaseFee: Balance = 1 * CENTS;
	pub const ContractTransactionByteFee: Balance = 10 * MILLICENTS;
	pub const ContractFee: Balance = 1 * CENTS;
	pub const TombstoneDeposit: Balance = 1 * DOLLARS;
	pub const RentByteFee: Balance = 1 * DOLLARS;
	pub const RentDepositOffset: Balance = 1000 * DOLLARS;
	pub const SurchargeReward: Balance = 150 * DOLLARS;
}

impl pallet_contracts::Trait for Runtime {
	type Currency = Balances;
	type Time = Timestamp;
	type Randomness = RandomnessCollectiveFlip;
	type Call = Call;
	type Event = Event;
	type DetermineContractAddress = pallet_contracts::SimpleAddressDeterminer<Runtime>;
	type ComputeDispatchFee = pallet_contracts::DefaultDispatchFeeComputor<Runtime>;
	type TrieIdGenerator = pallet_contracts::TrieIdFromParentCounter<Runtime>;
	type GasPayment = ();
	type RentPayment = ();
	type SignedClaimHandicap = pallet_contracts::DefaultSignedClaimHandicap;
	type TombstoneDeposit = TombstoneDeposit;
	type StorageSizeOffset = pallet_contracts::DefaultStorageSizeOffset;
	type RentByteFee = RentByteFee;
	type RentDepositOffset = RentDepositOffset;
	type SurchargeReward = SurchargeReward;
	type TransactionBaseFee = ContractTransactionBaseFee;
	type TransactionByteFee = ContractTransactionByteFee;
	type ContractFee = ContractFee;
	type CallBaseFee = pallet_contracts::DefaultCallBaseFee;
	type InstantiateBaseFee = pallet_contracts::DefaultInstantiateBaseFee;
	type MaxDepth = pallet_contracts::DefaultMaxDepth;
	type MaxValueSize = pallet_contracts::DefaultMaxValueSize;
	type BlockGasLimit = pallet_contracts::DefaultBlockGasLimit;
}

impl pallet_sudo::Trait for Runtime {
	type Event = Event;
	type Call = Call;
}

/// A runtime transaction submitter.
pub type SubmitTransaction = TransactionSubmitter<ImOnlineId, Runtime, UncheckedExtrinsic>;

parameter_types! {
	pub const SessionDuration: BlockNumber = EPOCH_DURATION_IN_SLOTS as _;
}

impl pallet_im_online::Trait for Runtime {
	type AuthorityId = ImOnlineId;
	type Event = Event;
	type Call = Call;
	type SubmitTransaction = SubmitTransaction;
	type SessionDuration = SessionDuration;
	type ReportUnresponsiveness = Offences;
}

impl pallet_offences::Trait for Runtime {
	type Event = Event;
	type IdentificationTuple = pallet_session::historical::IdentificationTuple<Self>;
	type OnOffenceHandler = Staking;
}

impl pallet_authority_discovery::Trait for Runtime {}

impl pallet_grandpa::Trait for Runtime {
	type Event = Event;
}

parameter_types! {
	pub const WindowSize: BlockNumber = 101;
	pub const ReportLatency: BlockNumber = 1000;
}

impl pallet_finality_tracker::Trait for Runtime {
	type OnFinalizationStalled = ();
	type WindowSize = WindowSize;
	type ReportLatency = ReportLatency;
}

parameter_types! {
	pub const BasicDeposit: Balance = 10 * DOLLARS;       // 258 bytes on-chain
	pub const FieldDeposit: Balance = 250 * CENTS;        // 66 bytes on-chain
	pub const SubAccountDeposit: Balance = 2 * DOLLARS;   // 53 bytes on-chain
	pub const MaxSubAccounts: u32 = 100;
	pub const MaxAdditionalFields: u32 = 100;
}

impl pallet_identity::Trait for Runtime {
	type Event = Event;
	type Currency = Balances;
	type BasicDeposit = BasicDeposit;
	type FieldDeposit = FieldDeposit;
	type SubAccountDeposit = SubAccountDeposit;
	type MaxSubAccounts = MaxSubAccounts;
	type MaxAdditionalFields = MaxAdditionalFields;
	type Slashed = Treasury;
	type ForceOrigin = pallet_collective::EnsureProportionMoreThan<_1, _2, AccountId, CouncilCollective>;
	type RegistrarOrigin = pallet_collective::EnsureProportionMoreThan<_1, _2, AccountId, CouncilCollective>;
}

impl frame_system::offchain::CreateTransaction<Runtime, UncheckedExtrinsic> for Runtime {
	type Public = <Signature as traits::Verify>::Signer;
	type Signature = Signature;

	fn create_transaction<TSigner: frame_system::offchain::Signer<Self::Public, Self::Signature>>(
		call: Call,
		public: Self::Public,
		account: AccountId,
		index: Index,
	) -> Option<(Call, <UncheckedExtrinsic as traits::Extrinsic>::SignaturePayload)> {
		// take the biggest period possible.
		let period = BlockHashCount::get()
			.checked_next_power_of_two()
			.map(|c| c / 2)
			.unwrap_or(2) as u64;
		let current_block = System::block_number()
			.saturated_into::<u64>()
			// The `System::block_number` is initialized with `n+1`,
			// so the actual block number is `n`.
			.saturating_sub(1);
		let tip = 0;
		let extra: SignedExtra = (
			frame_system::CheckVersion::<Runtime>::new(),
			frame_system::CheckGenesis::<Runtime>::new(),
			frame_system::CheckEra::<Runtime>::from(generic::Era::mortal(period, current_block)),
			frame_system::CheckNonce::<Runtime>::from(index),
			frame_system::CheckWeight::<Runtime>::new(),
			pallet_transaction_payment::ChargeTransactionPayment::<Runtime>::from(tip),
			Default::default(),
		);
		let raw_payload = SignedPayload::new(call, extra).map_err(|e| {
			debug::warn!("Unable to create signed payload: {:?}", e);
		}).ok()?;
		let signature = TSigner::sign(public, &raw_payload)?;
		let address = Indices::unlookup(account);
		let (call, extra, _) = raw_payload.deconstruct();
		Some((call, (address, signature, extra)))
	}
}

parameter_types! {
	pub const ConfigDepositBase: Balance = 5 * DOLLARS;
	pub const FriendDepositFactor: Balance = 50 * CENTS;
	pub const MaxFriends: u16 = 9;
	pub const RecoveryDeposit: Balance = 5 * DOLLARS;
}

impl pallet_recovery::Trait for Runtime {
	type Event = Event;
	type Call = Call;
	type Currency = Balances;
	type ConfigDepositBase = ConfigDepositBase;
	type FriendDepositFactor = FriendDepositFactor;
	type MaxFriends = MaxFriends;
	type RecoveryDeposit = RecoveryDeposit;
}

parameter_types! {
	pub const CandidateDeposit: Balance = 10 * DOLLARS;
	pub const WrongSideDeduction: Balance = 2 * DOLLARS;
	pub const MaxStrikes: u32 = 10;
	pub const RotationPeriod: BlockNumber = 80 * HOURS;
	pub const PeriodSpend: Balance = 500 * DOLLARS;
	pub const MaxLockDuration: BlockNumber = 36 * 30 * DAYS;
	pub const ChallengePeriod: BlockNumber = 7 * DAYS;
}

impl pallet_society::Trait for Runtime {
	type Event = Event;
	type Currency = Balances;
	type Randomness = RandomnessCollectiveFlip;
	type CandidateDeposit = CandidateDeposit;
	type WrongSideDeduction = WrongSideDeduction;
	type MaxStrikes = MaxStrikes;
	type PeriodSpend = PeriodSpend;
	type MembershipChanged = ();
	type RotationPeriod = RotationPeriod;
	type MaxLockDuration = MaxLockDuration;
	type FounderSetOrigin = pallet_collective::EnsureProportionMoreThan<_1, _2, AccountId, CouncilCollective>;
	type SuspensionJudgementOrigin = pallet_society::EnsureFounder<Runtime>;
	type ChallengePeriod = ChallengePeriod;
}

impl pallet_vesting::Trait for Runtime {
	type Event = Event;
	type Currency = Balances;
	type BlockNumberToBalance = ConvertInto;
}

construct_runtime!(
	pub enum Runtime where
		Block = Block,
		NodeBlock = node_primitives::Block,
		UncheckedExtrinsic = UncheckedExtrinsic
	{
		System: frame_system::{Module, Call, Config, Storage, Event<T>},
		Utility: pallet_utility::{Module, Call, Storage, Event<T>},
		Babe: pallet_babe::{Module, Call, Storage, Config, Inherent(Timestamp)},
		Timestamp: pallet_timestamp::{Module, Call, Storage, Inherent},
		Authorship: pallet_authorship::{Module, Call, Storage, Inherent},
		Indices: pallet_indices::{Module, Call, Storage, Config<T>, Event<T>},
		Balances: pallet_balances::{Module, Call, Storage, Config<T>, Event<T>},
		TransactionPayment: pallet_transaction_payment::{Module, Storage},
		Staking: pallet_staking::{Module, Call, Config<T>, Storage, Event<T>},
		Session: pallet_session::{Module, Call, Storage, Event, Config<T>},
		Democracy: pallet_democracy::{Module, Call, Storage, Config, Event<T>},
		Council: pallet_collective::<Instance1>::{Module, Call, Storage, Origin<T>, Event<T>, Config<T>},
		TechnicalCommittee: pallet_collective::<Instance2>::{Module, Call, Storage, Origin<T>, Event<T>, Config<T>},
		Elections: pallet_elections_phragmen::{Module, Call, Storage, Event<T>},
		TechnicalMembership: pallet_membership::<Instance1>::{Module, Call, Storage, Event<T>, Config<T>},
		FinalityTracker: pallet_finality_tracker::{Module, Call, Inherent},
		Grandpa: pallet_grandpa::{Module, Call, Storage, Config, Event},
		Treasury: pallet_treasury::{Module, Call, Storage, Config, Event<T>},
		Contracts: pallet_contracts::{Module, Call, Config<T>, Storage, Event<T>},
		Sudo: pallet_sudo::{Module, Call, Config<T>, Storage, Event<T>},
		ImOnline: pallet_im_online::{Module, Call, Storage, Event<T>, ValidateUnsigned, Config<T>},
		AuthorityDiscovery: pallet_authority_discovery::{Module, Call, Config},
		Offences: pallet_offences::{Module, Call, Storage, Event},
		RandomnessCollectiveFlip: pallet_randomness_collective_flip::{Module, Call, Storage},
		Identity: pallet_identity::{Module, Call, Storage, Event<T>},
		Society: pallet_society::{Module, Call, Storage, Event<T>, Config<T>},
		Recovery: pallet_recovery::{Module, Call, Storage, Event<T>},
		Vesting: pallet_vesting::{Module, Call, Storage, Event<T>, Config<T>},
	}
);

/// The address format for describing accounts.
pub type Address = <Indices as StaticLookup>::Source;
/// Block header type as expected by this runtime.
pub type Header = generic::Header<BlockNumber, BlakeTwo256>;
/// Block type as expected by this runtime.
pub type Block = generic::Block<Header, UncheckedExtrinsic>;
/// A Block signed with a Justification
pub type SignedBlock = generic::SignedBlock<Block>;
/// BlockId type as expected by this runtime.
pub type BlockId = generic::BlockId<Block>;
/// The SignedExtension to the basic transaction logic.
pub type SignedExtra = (
	frame_system::CheckVersion<Runtime>,
	frame_system::CheckGenesis<Runtime>,
	frame_system::CheckEra<Runtime>,
	frame_system::CheckNonce<Runtime>,
	frame_system::CheckWeight<Runtime>,
	pallet_transaction_payment::ChargeTransactionPayment<Runtime>,
	pallet_contracts::CheckBlockGasLimit<Runtime>,
);
/// Unchecked extrinsic type as expected by this runtime.
pub type UncheckedExtrinsic = generic::UncheckedExtrinsic<Address, Call, Signature, SignedExtra>;
/// The payload being signed in transactions.
pub type SignedPayload = generic::SignedPayload<Call, SignedExtra>;
/// Extrinsic type that has already been checked.
pub type CheckedExtrinsic = generic::CheckedExtrinsic<AccountId, Call, SignedExtra>;
/// Executive: handles dispatch to the various modules.
pub type Executive = frame_executive::Executive<Runtime, Block, frame_system::ChainContext<Runtime>, Runtime, AllModules>;

impl_runtime_apis! {
	impl sp_api::Core<Block> for Runtime {
		fn version() -> RuntimeVersion {
			VERSION
		}

		fn execute_block(block: Block) {
			Executive::execute_block(block)
		}

		fn initialize_block(header: &<Block as BlockT>::Header) {
			Executive::initialize_block(header)
		}
	}

	impl sp_api::Metadata<Block> for Runtime {
		fn metadata() -> OpaqueMetadata {
			Runtime::metadata().into()
		}
	}

	impl sp_block_builder::BlockBuilder<Block> for Runtime {
		fn apply_extrinsic(extrinsic: <Block as BlockT>::Extrinsic) -> ApplyExtrinsicResult {
			Executive::apply_extrinsic(extrinsic)
		}

		fn apply_trusted_extrinsic(extrinsic: <Block as BlockT>::Extrinsic) -> ApplyExtrinsicResult {
			Executive::apply_trusted_extrinsic(extrinsic)
		}

		fn finalize_block() -> <Block as BlockT>::Header {
			Executive::finalize_block()
		}

		fn inherent_extrinsics(data: InherentData) -> Vec<<Block as BlockT>::Extrinsic> {
			data.create_extrinsics()
		}

		fn check_inherents(block: Block, data: InherentData) -> CheckInherentsResult {
			data.check_extrinsics(&block)
		}

		fn random_seed() -> <Block as BlockT>::Hash {
			RandomnessCollectiveFlip::random_seed()
		}
	}

	impl sp_transaction_pool::runtime_api::TaggedTransactionQueue<Block> for Runtime {
		fn validate_transaction(tx: <Block as BlockT>::Extrinsic) -> TransactionValidity {
			Executive::validate_transaction(tx)
		}
	}

	impl sp_offchain::OffchainWorkerApi<Block> for Runtime {
		fn offchain_worker(header: &<Block as BlockT>::Header) {
			Executive::offchain_worker(header)
		}
	}

	impl fg_primitives::GrandpaApi<Block> for Runtime {
		fn grandpa_authorities() -> GrandpaAuthorityList {
			Grandpa::grandpa_authorities()
		}
	}

	impl sp_consensus_babe::BabeApi<Block> for Runtime {
		fn configuration() -> sp_consensus_babe::BabeConfiguration {
			// The choice of `c` parameter (where `1 - c` represents the
			// probability of a slot being empty), is done in accordance to the
			// slot duration and expected target block time, for safely
			// resisting network delays of maximum two seconds.
			// <https://research.web3.foundation/en/latest/polkadot/BABE/Babe/#6-practical-results>
			sp_consensus_babe::BabeConfiguration {
				slot_duration: Babe::slot_duration(),
				epoch_length: EpochDuration::get(),
				c: PRIMARY_PROBABILITY,
				genesis_authorities: Babe::authorities(),
				randomness: Babe::randomness(),
				secondary_slots: true,
			}
		}

		fn current_epoch_start() -> sp_consensus_babe::SlotNumber {
			Babe::current_epoch_start()
		}
	}

	impl sp_authority_discovery::AuthorityDiscoveryApi<Block> for Runtime {
		fn authorities() -> Vec<AuthorityDiscoveryId> {
			AuthorityDiscovery::authorities()
		}
	}

	impl frame_system_rpc_runtime_api::AccountNonceApi<Block, AccountId, Index> for Runtime {
		fn account_nonce(account: AccountId) -> Index {
			System::account_nonce(account)
		}
	}

	impl pallet_contracts_rpc_runtime_api::ContractsApi<Block, AccountId, Balance, BlockNumber>
		for Runtime
	{
		fn call(
			origin: AccountId,
			dest: AccountId,
			value: Balance,
			gas_limit: u64,
			input_data: Vec<u8>,
		) -> ContractExecResult {
			let exec_result =
				Contracts::bare_call(origin, dest.into(), value, gas_limit, input_data);
			match exec_result {
				Ok(v) => ContractExecResult::Success {
					status: v.status,
					data: v.data,
				},
				Err(_) => ContractExecResult::Error,
			}
		}

		fn get_storage(
			address: AccountId,
			key: [u8; 32],
		) -> pallet_contracts_primitives::GetStorageResult {
			Contracts::get_storage(address, key)
		}

		fn rent_projection(
			address: AccountId,
		) -> pallet_contracts_primitives::RentProjectionResult<BlockNumber> {
			Contracts::rent_projection(address)
		}
	}

	impl pallet_transaction_payment_rpc_runtime_api::TransactionPaymentApi<
		Block,
		Balance,
		UncheckedExtrinsic,
	> for Runtime {
		fn query_info(uxt: UncheckedExtrinsic, len: u32) -> RuntimeDispatchInfo<Balance> {
			TransactionPayment::query_info(uxt, len)
		}
	}

	impl sp_session::SessionKeys<Block> for Runtime {
		fn generate_session_keys(seed: Option<Vec<u8>>) -> Vec<u8> {
			SessionKeys::generate(seed)
		}

		fn decode_session_keys(
			encoded: Vec<u8>,
		) -> Option<Vec<(Vec<u8>, sp_core::crypto::KeyTypeId)>> {
			SessionKeys::decode_into_raw_public_keys(&encoded)
		}
	}

	#[cfg(feature = "runtime_benchmarks")]
	impl frame_benchmarking::Benchmark<Block> for Runtime {
		fn dispatch_benchmark(
			module: Vec<u8>,
			extrinsic: Vec<u8>,
			steps: Vec<u32>,
			repeat: u32,
		) -> Option<Vec<frame_benchmarking::BenchmarkResults>> {
			use frame_benchmarking::Benchmarking;

			match module.as_slice() {
				b"pallet-balances" | b"balances" => Balances::run_benchmark(extrinsic, steps, repeat).ok(),
				b"pallet-identity" | b"identity" => Identity::run_benchmark(extrinsic, steps, repeat).ok(),
				b"pallet-timestamp" | b"timestamp" => Timestamp::run_benchmark(extrinsic, steps, repeat).ok(),
				_ => None,
			}
		}
	}
}

#[cfg(test)]
mod tests {
	use super::*;
	use frame_system::offchain::{SignAndSubmitTransaction, SubmitSignedTransaction};

	#[test]
	fn validate_transaction_submitter_bounds() {
		fn is_submit_signed_transaction<T>() where
			T: SubmitSignedTransaction<
				Runtime,
				Call,
			>,
		{}

		fn is_sign_and_submit_transaction<T>() where
			T: SignAndSubmitTransaction<
				Runtime,
				Call,
				Extrinsic=UncheckedExtrinsic,
				CreateTransaction=Runtime,
				Signer=ImOnlineId,
			>,
		{}

		is_submit_signed_transaction::<SubmitTransaction>();
		is_sign_and_submit_transaction::<SubmitTransaction>();
	}

	#[test]
	fn block_hooks_weight_should_not_exceed_limits() {
		use frame_support::weights::WeighBlock;
		let check_for_block = |b| {
			let block_hooks_weight =
				<AllModules as WeighBlock<BlockNumber>>::on_initialize(b) +
				<AllModules as WeighBlock<BlockNumber>>::on_finalize(b);

			assert_eq!(
				block_hooks_weight,
				0,
				"This test might fail simply because the value being compared to has increased to a \
				module declaring a new weight for a hook or call. In this case update the test and \
				happily move on.",
			);

			// Invariant. Always must be like this to have a sane chain.
			assert!(block_hooks_weight < MaximumBlockWeight::get());

			// Warning.
			if block_hooks_weight > MaximumBlockWeight::get() / 2 {
				println!(
					"block hooks weight is consuming more than a block's capacity. You probably want \
					to re-think this. This test will fail now."
				);
				assert!(false);
			}
		};

		let _ = (0..100_000).for_each(check_for_block);
	}
}<|MERGE_RESOLUTION|>--- conflicted
+++ resolved
@@ -82,11 +82,7 @@
 	// implementation changes and behavior does not, then leave spec_version as
 	// is and increment impl_version.
 	spec_version: 225,
-<<<<<<< HEAD
 	impl_version: 2,
-=======
-	impl_version: 1,
->>>>>>> 71d10b45
 	apis: RUNTIME_API_VERSIONS,
 };
 
