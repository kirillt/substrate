--- conflicted
+++ resolved
@@ -15,11 +15,7 @@
 derive_more = "0.99.2"
 futures = "0.3.1"
 futures-timer = "3.0.1"
-<<<<<<< HEAD
-libp2p = { git = "https://github.com/expenses/rust-libp2p", branch = "noise", default-features = false, features = ["secp256k1", "libp2p-websocket"] }
-=======
 libp2p = { version = "0.16.0", default-features = false, features = ["secp256k1", "libp2p-websocket"] }
->>>>>>> 11b82829
 log = "0.4.8"
 prost = "0.6.1"
 rand = "0.7.2"
