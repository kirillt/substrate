[package]
name = "sc-block-builder"
version = "0.8.0-alpha.1"
authors = ["Parity Technologies <admin@parity.io>"]
edition = "2018"
license = "GPL-3.0"
homepage = "https://substrate.dev"
repository = "https://github.com/paritytech/substrate/"

[dependencies]
<<<<<<< HEAD
sp-state-machine = { version = "0.8.0-dev", path = "../../primitives/state-machine" }
sp-runtime = { version = "2.0.0-dev", path = "../../primitives/runtime" }
sp-api = { version = "2.0.0-dev", path = "../../primitives/api" }
sp-consensus = { version = "0.8.0-dev", path = "../../primitives/consensus/common" }
sp-blockchain = { version = "2.0.0-dev", path = "../../primitives/blockchain" }
sp-core = { version = "2.0.0-dev", path = "../../primitives/core" }
sp-block-builder = { version = "2.0.0-dev", path = "../../primitives/block-builder" }
sc-client-api = { version = "2.0.0-dev", path = "../api" }
codec = { package = "parity-scale-codec", version = "1.0.6", features = ["derive"] }

[dev-dependencies]
substrate-test-runtime-client = { path = "../../test-utils/runtime/client" }
sp-trie = { version = "2.0.0-dev", path = "../../primitives/trie" }
=======
sp-state-machine = { version = "0.8.0-alpha.1", path = "../../primitives/state-machine" }
sp-runtime = { version = "2.0.0-alpha.1", path = "../../primitives/runtime" }
sp-api = { version = "2.0.0-alpha.1", path = "../../primitives/api" }
sp-consensus = { version = "0.8.0-alpha.1", path = "../../primitives/consensus/common" }
sp-blockchain = { version = "2.0.0-alpha.1", path = "../../primitives/blockchain" }
sp-core = { version = "2.0.0-alpha.1", path = "../../primitives/core" }
sp-block-builder = { version = "2.0.0-alpha.1", path = "../../primitives/block-builder" }
sc-client-api = { version = "2.0.0-alpha.1", path = "../api" }
codec = { package = "parity-scale-codec", version = "1.0.6", features = ["derive"] }
>>>>>>> 48150f24
<|MERGE_RESOLUTION|>--- conflicted
+++ resolved
@@ -8,21 +8,6 @@
 repository = "https://github.com/paritytech/substrate/"
 
 [dependencies]
-<<<<<<< HEAD
-sp-state-machine = { version = "0.8.0-dev", path = "../../primitives/state-machine" }
-sp-runtime = { version = "2.0.0-dev", path = "../../primitives/runtime" }
-sp-api = { version = "2.0.0-dev", path = "../../primitives/api" }
-sp-consensus = { version = "0.8.0-dev", path = "../../primitives/consensus/common" }
-sp-blockchain = { version = "2.0.0-dev", path = "../../primitives/blockchain" }
-sp-core = { version = "2.0.0-dev", path = "../../primitives/core" }
-sp-block-builder = { version = "2.0.0-dev", path = "../../primitives/block-builder" }
-sc-client-api = { version = "2.0.0-dev", path = "../api" }
-codec = { package = "parity-scale-codec", version = "1.0.6", features = ["derive"] }
-
-[dev-dependencies]
-substrate-test-runtime-client = { path = "../../test-utils/runtime/client" }
-sp-trie = { version = "2.0.0-dev", path = "../../primitives/trie" }
-=======
 sp-state-machine = { version = "0.8.0-alpha.1", path = "../../primitives/state-machine" }
 sp-runtime = { version = "2.0.0-alpha.1", path = "../../primitives/runtime" }
 sp-api = { version = "2.0.0-alpha.1", path = "../../primitives/api" }
@@ -32,4 +17,7 @@
 sp-block-builder = { version = "2.0.0-alpha.1", path = "../../primitives/block-builder" }
 sc-client-api = { version = "2.0.0-alpha.1", path = "../api" }
 codec = { package = "parity-scale-codec", version = "1.0.6", features = ["derive"] }
->>>>>>> 48150f24
+
+[dev-dependencies]
+substrate-test-runtime-client = { path = "../../test-utils/runtime/client" }
+sp-trie = { version = "2.0.0-dev", path = "../../primitives/trie" }