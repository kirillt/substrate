--- conflicted
+++ resolved
@@ -402,11 +402,8 @@
 	pub(crate) set_id: SetId,
 	pub(crate) voter_set_state: SharedVoterSetState<Block>,
 	pub(crate) voting_rule: VR,
-<<<<<<< HEAD
-	pub(crate) metrics: Option<Metrics>
-=======
+	pub(crate) metrics: Option<Metrics>,
 	pub(crate) _phantom: PhantomData<Backend>,
->>>>>>> 06fae63b
 }
 
 impl<Backend, Block: BlockT, C, N: NetworkT<Block>, SC, VR> Environment<Backend, Block, C, N, SC, VR> {
