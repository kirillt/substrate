--- conflicted
+++ resolved
@@ -46,22 +46,13 @@
 slog = { version = "2.5.2", features = ["nested-values"] }
 slog_derive = "0.2.0"
 smallvec = "0.6.10"
-<<<<<<< HEAD
-sp-arithmetic = { version = "2.0.0-alpha.1", path = "../../primitives/arithmetic" }
-sp-blockchain = { version = "2.0.0-alpha.1", path = "../../primitives/blockchain" }
-sp-consensus = { version = "0.8.0-alpha.1", path = "../../primitives/consensus/common" }
-sp-consensus-babe = { version = "0.8.0-alpha.1", path = "../../primitives/consensus/babe" }
-sp-core = { version = "2.0.0-alpha.1", path = "../../primitives/core" }
-sp-runtime = { version = "2.0.0-alpha.1", path = "../../primitives/runtime" }
-prometheus-exporter = { version = "0.8.0-alpha.1", path = "../../utils/prometheus" }
-=======
 sp-arithmetic = { version = "2.0.0-alpha.2", path = "../../primitives/arithmetic" }
 sp-blockchain = { version = "2.0.0-alpha.2", path = "../../primitives/blockchain" }
 sp-consensus = { version = "0.8.0-alpha.2", path = "../../primitives/consensus/common" }
 sp-consensus-babe = { version = "0.8.0-alpha.2", path = "../../primitives/consensus/babe" }
 sp-core = { version = "2.0.0-alpha.2", path = "../../primitives/core" }
 sp-runtime = { version = "2.0.0-alpha.2", path = "../../primitives/runtime" }
->>>>>>> 2afecf81
+prometheus-exporter = { version = "0.8.0-alpha.2", path = "../../utils/prometheus" }
 thiserror = "1"
 unsigned-varint = { version = "0.3.1", features = ["futures", "futures-codec"] }
 void = "1.0.2"
