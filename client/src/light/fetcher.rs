// Copyright 2017-2020 Parity Technologies (UK) Ltd.
// This file is part of Substrate.

// Substrate is free software: you can redistribute it and/or modify
// it under the terms of the GNU General Public License as published by
// the Free Software Foundation, either version 3 of the License, or
// (at your option) any later version.

// Substrate is distributed in the hope that it will be useful,
// but WITHOUT ANY WARRANTY; without even the implied warranty of
// MERCHANTABILITY or FITNESS FOR A PARTICULAR PURPOSE.  See the
// GNU General Public License for more details.

// You should have received a copy of the GNU General Public License
// along with Substrate.  If not, see <http://www.gnu.org/licenses/>.

//! Light client data fetcher. Fetches requested data from remote full nodes.

use std::sync::Arc;
use std::collections::{BTreeMap, HashMap};
use std::marker::PhantomData;

use hash_db::{HashDB, Hasher, EMPTY_PREFIX};
use codec::{Decode, Encode};
use sp_core::{convert_hash, traits::CodeExecutor};
use sp_runtime::traits::{
	Block as BlockT, Header as HeaderT, Hash, HashFor, NumberFor,
	AtLeast32Bit, CheckedConversion,
};
use sp_state_machine::{
	ChangesTrieRootsStorage, ChangesTrieAnchorBlockId, ChangesTrieConfigurationRange,
	InMemoryChangesTrieStorage, TrieBackend, read_proof_check, key_changes_proof_check_with_db,
	read_child_proof_check,
};
pub use sp_state_machine::StorageProof;
use sp_blockchain::{Error as ClientError, Result as ClientResult};

use crate::cht;
pub use sc_client_api::{
	light::{
		RemoteCallRequest, RemoteHeaderRequest, RemoteReadRequest, RemoteReadChildRequest,
		RemoteChangesRequest, ChangesProof, RemoteBodyRequest, Fetcher, FetchChecker,
		Storage as BlockchainStorage,
	},
};
use crate::light::blockchain::{Blockchain};
use crate::light::call_executor::check_execution_proof;

/// Remote data checker.
pub struct LightDataChecker<E, H, B: BlockT, S: BlockchainStorage<B>> {
	blockchain: Arc<Blockchain<S>>,
	executor: E,
	_hasher: PhantomData<(B, H)>,
}

impl<E, H, B: BlockT, S: BlockchainStorage<B>> LightDataChecker<E, H, B, S> {
	/// Create new light data checker.
	pub fn new(blockchain: Arc<Blockchain<S>>, executor: E) -> Self {
		Self {
			blockchain, executor, _hasher: PhantomData
		}
	}

	/// Check remote changes query proof assuming that CHT-s are of given size.
	fn check_changes_proof_with_cht_size(
		&self,
		request: &RemoteChangesRequest<B::Header>,
		remote_proof: ChangesProof<B::Header>,
		cht_size: NumberFor<B>,
	) -> ClientResult<Vec<(NumberFor<B>, u32)>>
		where
			H: Hasher,
			H::Out: Ord + codec::Codec,
	{
		// since we need roots of all changes tries for the range begin..max
		// => remote node can't use max block greater that one that we have passed
		if remote_proof.max_block > request.max_block.0 || remote_proof.max_block < request.last_block.0 {
			return Err(ClientError::ChangesTrieAccessFailed(format!(
				"Invalid max_block used by the remote node: {}. Local: {}..{}..{}",
				remote_proof.max_block, request.first_block.0, request.last_block.0, request.max_block.0,
			)).into());
		}

		// check if remote node has responded with extra changes trie roots proofs
		// all changes tries roots must be in range [request.first_block.0; request.tries_roots.0)
		let is_extra_first_root = remote_proof.roots.keys().next()
			.map(|first_root| *first_root < request.first_block.0
				|| *first_root >= request.tries_roots.0)
			.unwrap_or(false);
		let is_extra_last_root = remote_proof.roots.keys().next_back()
			.map(|last_root| *last_root >= request.tries_roots.0)
			.unwrap_or(false);
		if is_extra_first_root || is_extra_last_root {
			return Err(ClientError::ChangesTrieAccessFailed(format!(
				"Extra changes tries roots proofs provided by the remote node: [{:?}..{:?}]. Expected in range: [{}; {})",
				remote_proof.roots.keys().next(), remote_proof.roots.keys().next_back(),
				request.first_block.0, request.tries_roots.0,
			)).into());
		}

		// if request has been composed when some required headers were already pruned
		// => remote node has sent us CHT-based proof of required changes tries roots
		// => check that this proof is correct before proceeding with changes proof
		let remote_max_block = remote_proof.max_block;
		let remote_roots = remote_proof.roots;
		let remote_roots_proof = remote_proof.roots_proof;
		let remote_proof = remote_proof.proof;
		if !remote_roots.is_empty() {
			self.check_changes_tries_proof(
				cht_size,
				&remote_roots,
				remote_roots_proof,
			)?;
		}

		// and now check the key changes proof + get the changes
		let mut result = Vec::new();
		let proof_storage = InMemoryChangesTrieStorage::with_proof(remote_proof);
		for config_range in &request.changes_trie_configs {
			let result_range = key_changes_proof_check_with_db::<H, _>(
				ChangesTrieConfigurationRange {
					config: config_range.config.as_ref().ok_or(ClientError::ChangesTriesNotSupported)?,
					zero: config_range.zero.0,
					end: config_range.end.map(|(n, _)| n),
				},
				&RootsStorage {
					roots: (request.tries_roots.0, &request.tries_roots.2),
					prev_roots: &remote_roots,
				},
				&proof_storage,
				request.first_block.0,
				&ChangesTrieAnchorBlockId {
					hash: convert_hash(&request.last_block.1),
					number: request.last_block.0,
				},
				remote_max_block,
				request.storage_key.as_ref().map(Vec::as_slice),
				&request.key)
			.map_err(|err| ClientError::ChangesTrieAccessFailed(err))?;
			result.extend(result_range);
		}

		Ok(result)
	}

	/// Check CHT-based proof for changes tries roots.
	fn check_changes_tries_proof(
		&self,
		cht_size: NumberFor<B>,
		remote_roots: &BTreeMap<NumberFor<B>, B::Hash>,
		remote_roots_proof: StorageProof,
	) -> ClientResult<()>
		where
			H: Hasher,
			H::Out: Ord + codec::Codec,
	{
		// all the checks are sharing the same storage
		let storage = remote_roots_proof.into_memory_db();

		// remote_roots.keys() are sorted => we can use this to group changes tries roots
		// that are belongs to the same CHT
		let blocks = remote_roots.keys().cloned();
		cht::for_each_cht_group::<B::Header, _, _, _>(cht_size, blocks, |mut storage, _, cht_blocks| {
			// get local changes trie CHT root for given CHT
			// it should be there, because it is never pruned AND request has been composed
			// when required header has been pruned (=> replaced with CHT)
			let first_block = cht_blocks.first().cloned()
				.expect("for_each_cht_group never calls callback with empty groups");
			let local_cht_root = self.blockchain.storage().changes_trie_cht_root(cht_size, first_block)?
				.ok_or(ClientError::InvalidCHTProof)?;

			// check changes trie root for every block within CHT range
			for block in cht_blocks {
				// check if the proofs storage contains the root
				// normally this happens in when the proving backend is created, but since
				// we share the storage for multiple checks, do it here
				let mut cht_root = H::Out::default();
				cht_root.as_mut().copy_from_slice(local_cht_root.as_ref());
				if !storage.contains(&cht_root, EMPTY_PREFIX) {
					return Err(ClientError::InvalidCHTProof.into());
				}

				// check proof for single changes trie root
				let proving_backend = TrieBackend::new(storage, cht_root);
				let remote_changes_trie_root = remote_roots[&block];
				cht::check_proof_on_proving_backend::<B::Header, H>(
					local_cht_root,
					block,
					remote_changes_trie_root,
					&proving_backend,
				)?;

				// and return the storage to use in following checks
				storage = proving_backend.into_storage();
			}

			Ok(storage)
		}, storage)
	}
}

impl<E, Block, H, S> FetchChecker<Block> for LightDataChecker<E, H, Block, S>
	where
		Block: BlockT,
		E: CodeExecutor + Clone + 'static,
		H: Hasher,
		H::Out: Ord + codec::Codec + 'static,
		S: BlockchainStorage<Block>,
{
	fn check_header_proof(
		&self,
		request: &RemoteHeaderRequest<Block::Header>,
		remote_header: Option<Block::Header>,
		remote_proof: StorageProof,
	) -> ClientResult<Block::Header> {
		let remote_header = remote_header.ok_or_else(||
			ClientError::from(ClientError::InvalidCHTProof))?;
		let remote_header_hash = remote_header.hash();
		cht::check_proof::<Block::Header, H>(
			request.cht_root,
			request.block,
			remote_header_hash,
			remote_proof,
		).map(|_| remote_header)
	}

	fn check_read_proof(
		&self,
		request: &RemoteReadRequest<Block::Header>,
		remote_proof: StorageProof,
	) -> ClientResult<HashMap<Vec<u8>, Option<Vec<u8>>>> {
		read_proof_check::<H, _>(
			convert_hash(request.header.state_root()),
			remote_proof,
			request.keys.iter(),
		).map_err(Into::into)
	}

	fn check_read_child_proof(
		&self,
		request: &RemoteReadChildRequest<Block::Header>,
		remote_proof: StorageProof,
	) -> ClientResult<HashMap<Vec<u8>, Option<Vec<u8>>>> {
		read_child_proof_check::<H, _>(
			convert_hash(request.header.state_root()),
			remote_proof,
			&request.storage_key,
			request.keys.iter(),
		).map_err(Into::into)
	}

	fn check_execution_proof(
		&self,
		request: &RemoteCallRequest<Block::Header>,
		remote_proof: StorageProof,
	) -> ClientResult<Vec<u8>> {
		check_execution_proof::<_, _, H>(&self.executor, request, remote_proof)
	}

	fn check_changes_proof(
		&self,
		request: &RemoteChangesRequest<Block::Header>,
		remote_proof: ChangesProof<Block::Header>
	) -> ClientResult<Vec<(NumberFor<Block>, u32)>> {
		self.check_changes_proof_with_cht_size(request, remote_proof, cht::size())
	}

	fn check_body_proof(
		&self,
		request: &RemoteBodyRequest<Block::Header>,
		body: Vec<Block::Extrinsic>
	) -> ClientResult<Vec<Block::Extrinsic>> {
		// TODO: #2621
		let extrinsics_root = HashFor::<Block>::ordered_trie_root(
			body.iter().map(Encode::encode).collect(),
		);
		if *request.header.extrinsics_root() == extrinsics_root {
			Ok(body)
		} else {
			Err(format!("RemoteBodyRequest: invalid extrinsics root expected: {} but got {}",
				*request.header.extrinsics_root(),
				extrinsics_root,
			).into())
		}

	}
}

/// A view of BTreeMap<Number, Hash> as a changes trie roots storage.
struct RootsStorage<'a, Number: AtLeast32Bit, Hash: 'a> {
	roots: (Number, &'a [Hash]),
	prev_roots: &'a BTreeMap<Number, Hash>,
}

impl<'a, H, Number, Hash> ChangesTrieRootsStorage<H, Number> for RootsStorage<'a, Number, Hash>
	where
		H: Hasher,
<<<<<<< HEAD
		Number: std::fmt::Display + std::hash::Hash + Clone + SimpleArithmetic + Encode + Decode + Send + Sync + 'static,
=======
		Number: ::std::fmt::Display + ::std::hash::Hash + Clone + AtLeast32Bit + Encode + Decode + Send + Sync + 'static,
>>>>>>> 41bb2193
		Hash: 'a + Send + Sync + Clone + AsRef<[u8]>,
{
	fn build_anchor(
		&self,
		_hash: H::Out,
	) -> Result<sp_state_machine::ChangesTrieAnchorBlockId<H::Out, Number>, String> {
		Err("build_anchor is only called when building block".into())
	}

	fn root(
		&self,
		_anchor: &ChangesTrieAnchorBlockId<H::Out, Number>,
		block: Number,
	) -> Result<Option<H::Out>, String> {
		// we can't ask for roots from parallel forks here => ignore anchor
		let root = if block < self.roots.0 {
			self.prev_roots.get(&Number::unique_saturated_from(block)).cloned()
		} else {
			let index: Option<usize> = block.checked_sub(&self.roots.0).and_then(|index| index.checked_into());
			match index {
				Some(index) => self.roots.1.get(index as usize).cloned(),
				None => None,
			}
		};

		Ok(root.map(|root| {
			let mut hasher_root: H::Out = Default::default();
			hasher_root.as_mut().copy_from_slice(root.as_ref());
			hasher_root
		}))
	}
}

#[cfg(test)]
pub mod tests {
	use codec::Decode;
	use crate::client::tests::prepare_client_with_key_changes;
	use sc_executor::{NativeExecutor, WasmExecutionMethod};
	use sp_blockchain::Error as ClientError;
	use sc_client_api::backend::NewBlockState;
	use substrate_test_runtime_client::{
		blockchain::HeaderBackend, AccountKeyring, ClientBlockImportExt,
		runtime::{self, Hash, Block, Header, Extrinsic}
	};
	use sp_consensus::BlockOrigin;

	use crate::in_mem::{Blockchain as InMemoryBlockchain};
	use crate::light::fetcher::{FetchChecker, LightDataChecker, RemoteHeaderRequest};
	use crate::light::blockchain::tests::{DummyStorage, DummyBlockchain};
	use sp_core::{blake2_256, Blake2Hasher, ChangesTrieConfiguration, H256};
	use sp_core::storage::{well_known_keys, StorageKey, ChildInfo};
	use sp_runtime::generic::BlockId;
	use sp_state_machine::Backend;
	use super::*;

	const CHILD_INFO_1: ChildInfo<'static> = ChildInfo::new_default(b"unique_id_1");

	type TestChecker = LightDataChecker<
		NativeExecutor<substrate_test_runtime_client::LocalExecutor>,
		Blake2Hasher,
		Block,
		DummyStorage,
	>;

	fn local_executor() -> NativeExecutor<substrate_test_runtime_client::LocalExecutor> {
		NativeExecutor::new(WasmExecutionMethod::Interpreted, None)
	}

	fn prepare_for_read_proof_check() -> (TestChecker, Header, StorageProof, u32) {
		// prepare remote client
		let remote_client = substrate_test_runtime_client::new();
		let remote_block_id = BlockId::Number(0);
		let remote_block_hash = remote_client.block_hash(0).unwrap().unwrap();
		let mut remote_block_header = remote_client.header(&remote_block_id).unwrap().unwrap();
		remote_block_header.state_root = remote_client.state_at(&remote_block_id).unwrap()
			.storage_root(::std::iter::empty()).0.into();

		// 'fetch' read proof from remote node
		let heap_pages = remote_client.storage(&remote_block_id, &StorageKey(well_known_keys::HEAP_PAGES.to_vec()))
			.unwrap()
			.and_then(|v| Decode::decode(&mut &v.0[..]).ok()).unwrap();
		let remote_read_proof = remote_client.read_proof(
			&remote_block_id,
			&[well_known_keys::HEAP_PAGES],
		).unwrap();

		// check remote read proof locally
		let local_storage = InMemoryBlockchain::<Block>::new();
		local_storage.insert(
			remote_block_hash,
			remote_block_header.clone(),
			None,
			None,
			NewBlockState::Final,
		).unwrap();
		let local_checker = LightDataChecker::new(
			Arc::new(DummyBlockchain::new(DummyStorage::new())),
			local_executor()
		);
		(local_checker, remote_block_header, remote_read_proof, heap_pages)
	}

	fn prepare_for_read_child_proof_check() -> (TestChecker, Header, StorageProof, Vec<u8>) {
		use substrate_test_runtime_client::DefaultTestClientBuilderExt;
		use substrate_test_runtime_client::TestClientBuilderExt;
		// prepare remote client
		let remote_client = substrate_test_runtime_client::TestClientBuilder::new()
			.add_extra_child_storage(
				b":child_storage:default:child1".to_vec(),
				CHILD_INFO_1,
				b"key1".to_vec(),
				b"value1".to_vec(),
			).build();
		let remote_block_id = BlockId::Number(0);
		let remote_block_hash = remote_client.block_hash(0).unwrap().unwrap();
		let mut remote_block_header = remote_client.header(&remote_block_id).unwrap().unwrap();
		remote_block_header.state_root = remote_client.state_at(&remote_block_id).unwrap()
			.storage_root(::std::iter::empty()).0.into();

		// 'fetch' child read proof from remote node
		let child_value = remote_client.child_storage(
			&remote_block_id,
			&StorageKey(b":child_storage:default:child1".to_vec()),
			CHILD_INFO_1,
			&StorageKey(b"key1".to_vec()),
		).unwrap().unwrap().0;
		assert_eq!(b"value1"[..], child_value[..]);
		let remote_read_proof = remote_client.read_child_proof(
			&remote_block_id,
			b":child_storage:default:child1",
			CHILD_INFO_1,
			&[b"key1"],
		).unwrap();

		// check locally
		let local_storage = InMemoryBlockchain::<Block>::new();
		local_storage.insert(
			remote_block_hash,
			remote_block_header.clone(),
			None,
			None,
			NewBlockState::Final,
		).unwrap();
		let local_checker = LightDataChecker::new(
			Arc::new(DummyBlockchain::new(DummyStorage::new())),
			local_executor(),
		);
		(local_checker, remote_block_header, remote_read_proof, child_value)
	}

	fn prepare_for_header_proof_check(insert_cht: bool) -> (TestChecker, Hash, Header, StorageProof) {
		// prepare remote client
		let mut remote_client = substrate_test_runtime_client::new();
		let mut local_headers_hashes = Vec::new();
		for i in 0..4 {
			let block = remote_client.new_block(Default::default()).unwrap().build().unwrap().block;
			remote_client.import(BlockOrigin::Own, block).unwrap();
			local_headers_hashes.push(
				remote_client.block_hash(i + 1)
					.map_err(|_| ClientError::Backend("TestError".into()))
			);
		}

		// 'fetch' header proof from remote node
		let remote_block_id = BlockId::Number(1);
		let (remote_block_header, remote_header_proof) = remote_client.header_proof_with_cht_size(&remote_block_id, 4).unwrap();

		// check remote read proof locally
		let local_storage = InMemoryBlockchain::<Block>::new();
		let local_cht_root = cht::compute_root::<Header, Blake2Hasher, _>(4, 0, local_headers_hashes).unwrap();
		if insert_cht {
			local_storage.insert_cht_root(1, local_cht_root);
		}
		let local_checker = LightDataChecker::new(
			Arc::new(DummyBlockchain::new(DummyStorage::new())),
			local_executor(),
		);
		(local_checker, local_cht_root, remote_block_header, remote_header_proof)
	}

	fn header_with_computed_extrinsics_root(extrinsics: Vec<Extrinsic>) -> Header {
		use sp_trie::{TrieConfiguration, trie_types::Layout};
		let iter = extrinsics.iter().map(Encode::encode);
		let extrinsics_root = Layout::<Blake2Hasher>::ordered_trie_root(iter);

		// only care about `extrinsics_root`
		Header::new(0, extrinsics_root, H256::zero(), H256::zero(), Default::default())
	}

	#[test]
	fn storage_read_proof_is_generated_and_checked() {
		let (local_checker, remote_block_header, remote_read_proof, heap_pages) = prepare_for_read_proof_check();
		assert_eq!((&local_checker as &dyn FetchChecker<Block>).check_read_proof(&RemoteReadRequest::<Header> {
			block: remote_block_header.hash(),
			header: remote_block_header,
			keys: vec![well_known_keys::HEAP_PAGES.to_vec()],
			retry_count: None,
		}, remote_read_proof).unwrap().remove(well_known_keys::HEAP_PAGES).unwrap().unwrap()[0], heap_pages as u8);
	}

	#[test]
	fn storage_child_read_proof_is_generated_and_checked() {
		let (
			local_checker,
			remote_block_header,
			remote_read_proof,
			result,
		) = prepare_for_read_child_proof_check();
		let child_infos = CHILD_INFO_1.info();
		assert_eq!((&local_checker as &dyn FetchChecker<Block>).check_read_child_proof(
			&RemoteReadChildRequest::<Header> {
				block: remote_block_header.hash(),
				header: remote_block_header,
				storage_key: b":child_storage:default:child1".to_vec(),
				child_info: child_infos.0.to_vec(),
				child_type: child_infos.1,
				keys: vec![b"key1".to_vec()],
				retry_count: None,
			},
			remote_read_proof
		).unwrap().remove(b"key1".as_ref()).unwrap().unwrap(), result);
	}

	#[test]
	fn header_proof_is_generated_and_checked() {
		let (local_checker, local_cht_root, remote_block_header, remote_header_proof) = prepare_for_header_proof_check(true);
		assert_eq!((&local_checker as &dyn FetchChecker<Block>).check_header_proof(&RemoteHeaderRequest::<Header> {
			cht_root: local_cht_root,
			block: 1,
			retry_count: None,
		}, Some(remote_block_header.clone()), remote_header_proof).unwrap(), remote_block_header);
	}

	#[test]
	fn check_header_proof_fails_if_cht_root_is_invalid() {
		let (local_checker, _, mut remote_block_header, remote_header_proof) = prepare_for_header_proof_check(true);
		remote_block_header.number = 100;
		assert!((&local_checker as &dyn FetchChecker<Block>).check_header_proof(&RemoteHeaderRequest::<Header> {
			cht_root: Default::default(),
			block: 1,
			retry_count: None,
		}, Some(remote_block_header.clone()), remote_header_proof).is_err());
	}

	#[test]
	fn check_header_proof_fails_if_invalid_header_provided() {
		let (local_checker, local_cht_root, mut remote_block_header, remote_header_proof) = prepare_for_header_proof_check(true);
		remote_block_header.number = 100;
		assert!((&local_checker as &dyn FetchChecker<Block>).check_header_proof(&RemoteHeaderRequest::<Header> {
			cht_root: local_cht_root,
			block: 1,
			retry_count: None,
		}, Some(remote_block_header.clone()), remote_header_proof).is_err());
	}

	#[test]
	fn changes_proof_is_generated_and_checked_when_headers_are_not_pruned() {
		let (remote_client, local_roots, test_cases) = prepare_client_with_key_changes();
		let local_checker = TestChecker::new(
			Arc::new(DummyBlockchain::new(DummyStorage::new())),
			local_executor(),
		);
		let local_checker = &local_checker as &dyn FetchChecker<Block>;
		let max = remote_client.chain_info().best_number;
		let max_hash = remote_client.chain_info().best_hash;

		for (index, (begin, end, key, expected_result)) in test_cases.into_iter().enumerate() {
			let begin_hash = remote_client.block_hash(begin).unwrap().unwrap();
			let end_hash = remote_client.block_hash(end).unwrap().unwrap();

			// 'fetch' changes proof from remote node
			let key = StorageKey(key);
			let remote_proof = remote_client.key_changes_proof(
				begin_hash, end_hash, begin_hash, max_hash, None, &key
			).unwrap();

			// check proof on local client
			let local_roots_range = local_roots.clone()[(begin - 1) as usize..].to_vec();
			let config = ChangesTrieConfiguration::new(4, 2);
			let request = RemoteChangesRequest::<Header> {
				changes_trie_configs: vec![sp_core::ChangesTrieConfigurationRange {
					zero: (0, Default::default()),
					end: None,
					config: Some(config),
				}],
				first_block: (begin, begin_hash),
				last_block: (end, end_hash),
				max_block: (max, max_hash),
				tries_roots: (begin, begin_hash, local_roots_range),
				key: key.0,
				storage_key: None,
				retry_count: None,
			};
			let local_result = local_checker.check_changes_proof(&request, ChangesProof {
				max_block: remote_proof.max_block,
				proof: remote_proof.proof,
				roots: remote_proof.roots,
				roots_proof: remote_proof.roots_proof,
			}).unwrap();

			// ..and ensure that result is the same as on remote node
			match local_result == expected_result {
				true => (),
				false => panic!(format!("Failed test {}: local = {:?}, expected = {:?}",
					index, local_result, expected_result)),
			}
		}
	}

	#[test]
	fn changes_proof_is_generated_and_checked_when_headers_are_pruned() {
		// we're testing this test case here:
		// (1, 4, dave.clone(), vec![(4, 0), (1, 1), (1, 0)]),
		let (remote_client, remote_roots, _) = prepare_client_with_key_changes();
		let dave = blake2_256(&runtime::system::balance_of_key(AccountKeyring::Dave.into())).to_vec();
		let dave = StorageKey(dave);

		// 'fetch' changes proof from remote node:
		// we're fetching changes for range b1..b4
		// we do not know changes trie roots before b3 (i.e. we only know b3+b4)
		// but we have changes trie CHT root for b1...b4
		let b1 = remote_client.block_hash_from_id(&BlockId::Number(1)).unwrap().unwrap();
		let b3 = remote_client.block_hash_from_id(&BlockId::Number(3)).unwrap().unwrap();
		let b4 = remote_client.block_hash_from_id(&BlockId::Number(4)).unwrap().unwrap();
		let remote_proof = remote_client.key_changes_proof_with_cht_size(
			b1, b4, b3, b4, None, &dave, 4
		).unwrap();

		// prepare local checker, having a root of changes trie CHT#0
		let local_cht_root = cht::compute_root::<Header, Blake2Hasher, _>(4, 0, remote_roots.iter().cloned().map(|ct| Ok(Some(ct)))).unwrap();
		let mut local_storage = DummyStorage::new();
		local_storage.changes_tries_cht_roots.insert(0, local_cht_root);
		let local_checker = TestChecker::new(
			Arc::new(DummyBlockchain::new(local_storage)),
			local_executor(),
		);

		// check proof on local client
		let config = ChangesTrieConfiguration::new(4, 2);
		let request = RemoteChangesRequest::<Header> {
			changes_trie_configs: vec![sp_core::ChangesTrieConfigurationRange {
				zero: (0, Default::default()),
				end: None,
				config: Some(config),
			}],
			first_block: (1, b1),
			last_block: (4, b4),
			max_block: (4, b4),
			tries_roots: (3, b3, vec![remote_roots[2].clone(), remote_roots[3].clone()]),
			storage_key: None,
			key: dave.0,
			retry_count: None,
		};
		let local_result = local_checker.check_changes_proof_with_cht_size(&request, ChangesProof {
			max_block: remote_proof.max_block,
			proof: remote_proof.proof,
			roots: remote_proof.roots,
			roots_proof: remote_proof.roots_proof,
		}, 4).unwrap();

		assert_eq!(local_result, vec![(4, 0), (1, 1), (1, 0)]);
	}

	#[test]
	fn check_changes_proof_fails_if_proof_is_wrong() {
		let (remote_client, local_roots, test_cases) = prepare_client_with_key_changes();
		let local_checker = TestChecker::new(
			Arc::new(DummyBlockchain::new(DummyStorage::new())),
			local_executor(),
		);
		let local_checker = &local_checker as &dyn FetchChecker<Block>;
		let max = remote_client.chain_info().best_number;
		let max_hash = remote_client.chain_info().best_hash;

		let (begin, end, key, _) = test_cases[0].clone();
		let begin_hash = remote_client.block_hash(begin).unwrap().unwrap();
		let end_hash = remote_client.block_hash(end).unwrap().unwrap();

		// 'fetch' changes proof from remote node
		let key = StorageKey(key);
		let remote_proof = remote_client.key_changes_proof(
			begin_hash, end_hash, begin_hash, max_hash, None, &key).unwrap();

		let local_roots_range = local_roots.clone()[(begin - 1) as usize..].to_vec();
		let config = ChangesTrieConfiguration::new(4, 2);
		let request = RemoteChangesRequest::<Header> {
			changes_trie_configs: vec![sp_core::ChangesTrieConfigurationRange {
				zero: (0, Default::default()),
				end: None,
				config: Some(config),
			}],
			first_block: (begin, begin_hash),
			last_block: (end, end_hash),
			max_block: (max, max_hash),
			tries_roots: (begin, begin_hash, local_roots_range.clone()),
			storage_key: None,
			key: key.0,
			retry_count: None,
		};

		// check proof on local client using max from the future
		assert!(local_checker.check_changes_proof(&request, ChangesProof {
			max_block: remote_proof.max_block + 1,
			proof: remote_proof.proof.clone(),
			roots: remote_proof.roots.clone(),
			roots_proof: remote_proof.roots_proof.clone(),
		}).is_err());

		// check proof on local client using broken proof
		assert!(local_checker.check_changes_proof(&request, ChangesProof {
			max_block: remote_proof.max_block,
			proof: local_roots_range.clone().into_iter().map(|v| v.as_ref().to_vec()).collect(),
			roots: remote_proof.roots,
			roots_proof: remote_proof.roots_proof,
		}).is_err());

		// extra roots proofs are provided
		assert!(local_checker.check_changes_proof(&request, ChangesProof {
			max_block: remote_proof.max_block,
			proof: remote_proof.proof.clone(),
			roots: vec![(begin - 1, Default::default())].into_iter().collect(),
			roots_proof: StorageProof::empty(),
		}).is_err());
		assert!(local_checker.check_changes_proof(&request, ChangesProof {
			max_block: remote_proof.max_block,
			proof: remote_proof.proof.clone(),
			roots: vec![(end + 1, Default::default())].into_iter().collect(),
			roots_proof: StorageProof::empty(),
		}).is_err());
	}

	#[test]
	fn check_changes_tries_proof_fails_if_proof_is_wrong() {
		// we're testing this test case here:
		// (1, 4, dave.clone(), vec![(4, 0), (1, 1), (1, 0)]),
		let (remote_client, remote_roots, _) = prepare_client_with_key_changes();
		let local_cht_root = cht::compute_root::<Header, Blake2Hasher, _>(
			4, 0, remote_roots.iter().cloned().map(|ct| Ok(Some(ct)))).unwrap();
		let dave = blake2_256(&runtime::system::balance_of_key(AccountKeyring::Dave.into())).to_vec();
		let dave = StorageKey(dave);

		// 'fetch' changes proof from remote node:
		// we're fetching changes for range b1..b4
		// we do not know changes trie roots before b3 (i.e. we only know b3+b4)
		// but we have changes trie CHT root for b1...b4
		let b1 = remote_client.block_hash_from_id(&BlockId::Number(1)).unwrap().unwrap();
		let b3 = remote_client.block_hash_from_id(&BlockId::Number(3)).unwrap().unwrap();
		let b4 = remote_client.block_hash_from_id(&BlockId::Number(4)).unwrap().unwrap();
		let remote_proof = remote_client.key_changes_proof_with_cht_size(
			b1, b4, b3, b4, None, &dave, 4
		).unwrap();

		// fails when changes trie CHT is missing from the local db
		let local_checker = TestChecker::new(
			Arc::new(DummyBlockchain::new(DummyStorage::new())),
			local_executor(),
		);
		assert!(local_checker.check_changes_tries_proof(4, &remote_proof.roots,
			remote_proof.roots_proof.clone()).is_err());

		// fails when proof is broken
		let mut local_storage = DummyStorage::new();
		local_storage.changes_tries_cht_roots.insert(0, local_cht_root);
		let local_checker = TestChecker::new(
			Arc::new(DummyBlockchain::new(local_storage)),
			local_executor(),
		);
		let result = local_checker.check_changes_tries_proof(
			4, &remote_proof.roots, StorageProof::empty()
		);
		assert!(result.is_err());
	}

	#[test]
	fn check_body_proof_faulty() {
		let header = header_with_computed_extrinsics_root(
			vec![Extrinsic::IncludeData(vec![1, 2, 3, 4])]
		);
		let block = Block::new(header.clone(), Vec::new());

		let local_checker = TestChecker::new(
			Arc::new(DummyBlockchain::new(DummyStorage::new())),
			local_executor(),
		);

		let body_request = RemoteBodyRequest {
			header: header.clone(),
			retry_count: None,
		};

		assert!(
			local_checker.check_body_proof(&body_request, block.extrinsics).is_err(),
			"vec![1, 2, 3, 4] != vec![]"
		);
	}

	#[test]
	fn check_body_proof_of_same_data_should_succeed() {
		let extrinsics = vec![Extrinsic::IncludeData(vec![1, 2, 3, 4, 5, 6, 7, 8, 255])];

		let header = header_with_computed_extrinsics_root(extrinsics.clone());
		let block = Block::new(header.clone(), extrinsics);

		let local_checker = TestChecker::new(
			Arc::new(DummyBlockchain::new(DummyStorage::new())),
			local_executor(),
		);

		let body_request = RemoteBodyRequest {
			header: header.clone(),
			retry_count: None,
		};

		assert!(local_checker.check_body_proof(&body_request, block.extrinsics).is_ok());
	}
}<|MERGE_RESOLUTION|>--- conflicted
+++ resolved
@@ -295,11 +295,7 @@
 impl<'a, H, Number, Hash> ChangesTrieRootsStorage<H, Number> for RootsStorage<'a, Number, Hash>
 	where
 		H: Hasher,
-<<<<<<< HEAD
-		Number: std::fmt::Display + std::hash::Hash + Clone + SimpleArithmetic + Encode + Decode + Send + Sync + 'static,
-=======
-		Number: ::std::fmt::Display + ::std::hash::Hash + Clone + AtLeast32Bit + Encode + Decode + Send + Sync + 'static,
->>>>>>> 41bb2193
+		Number: std::fmt::Display + std::hash::Hash + Clone + AtLeast32Bit + Encode + Decode + Send + Sync + 'static,
 		Hash: 'a + Send + Sync + Clone + AsRef<[u8]>,
 {
 	fn build_anchor(
