// Copyright 2017-2019 Parity Technologies (UK) Ltd.
// This file is part of Substrate.

// Substrate is free software: you can redistribute it and/or modify
// it under the terms of the GNU General Public License as published by
// the Free Software Foundation, either version 3 of the License, or
// (at your option) any later version.

// Substrate is distributed in the hope that it will be useful,
// but WITHOUT ANY WARRANTY; without even the implied warranty of
// MERCHANTABILITY or FITNESS FOR A PARTICULAR PURPOSE.  See the
// GNU General Public License for more details.

// You should have received a copy of the GNU General Public License
// along with Substrate.  If not, see <http://www.gnu.org/licenses/>.

//! Client backend that uses RocksDB database as storage.
//!
//! # Canonicality vs. Finality
//!
//! Finality indicates that a block will not be reverted, according to the consensus algorithm,
//! while canonicality indicates that the block may be reverted, but we will be unable to do so,
//! having discarded heavy state that will allow a chain reorganization.
//!
//! Finality implies canonicality but not vice-versa.

#![warn(missing_docs)]

pub mod light;
pub mod offchain;

mod cache;
mod changes_tries_storage;
mod storage_cache;
mod utils;

use std::sync::Arc;
use std::path::PathBuf;
use std::io;
use std::collections::HashMap;

use client::backend::NewBlockState;
use client::blockchain::HeaderBackend;
use client::ExecutionStrategies;
<<<<<<< HEAD
use client::backend::{StorageCollection, ChildStorageCollection, PrunableStateChangesTrieStorage};
use parity_codec::{Decode, Encode};
=======
use client::backend::{StorageCollection, ChildStorageCollection};
use codec::{Decode, Encode};
>>>>>>> 6fbca29c
use hash_db::{Hasher, Prefix};
use kvdb::{KeyValueDB, DBTransaction};
use trie::{MemoryDB, PrefixedMemoryDB, prefixed_key};
use parking_lot::{Mutex, RwLock};
use primitives::{H256, Blake2Hasher, ChangesTrieConfiguration};
use primitives::storage::well_known_keys;
use sr_primitives::{
	generic::BlockId, Justification, StorageOverlay, ChildrenStorageOverlay,
	BuildStorage
};
use sr_primitives::traits::{
	Block as BlockT, Header as HeaderT, NumberFor, Zero, One, SaturatedConversion
};
use state_machine::backend::Backend as StateBackend;
use executor::RuntimeInfo;
use state_machine::{CodeExecutor, DBValue};
use crate::utils::{Meta, db_err, meta_keys, read_db, block_id_to_lookup_key, read_meta};
use crate::changes_tries_storage::{DbChangesTrieStorage, DbChangesTrieStorageTransaction};
use client::leaves::{LeafSet, FinalizationDisplaced};
use client::{children, well_known_cache_keys};
use state_db::StateDb;
use crate::storage_cache::{CachingState, SharedCache, new_shared_cache};
use log::{trace, debug, warn};
pub use state_db::PruningMode;

#[cfg(feature = "test-helpers")]
use client::in_mem::Backend as InMemoryBackend;

const CANONICALIZATION_DELAY: u64 = 4096;
const MIN_BLOCKS_TO_KEEP_CHANGES_TRIES_FOR: u32 = 32768;

/// Default value for storage cache child ratio.
const DEFAULT_CHILD_RATIO: (usize, usize) = (1, 10);

/// DB-backed patricia trie state, transaction type is an overlay of changes to commit.
pub type DbState = state_machine::TrieBackend<Arc<dyn state_machine::Storage<Blake2Hasher>>, Blake2Hasher>;

/// A reference tracking state.
///
/// It makes sure that the hash we are using stays pinned in storage
/// until this structure is dropped.
pub struct RefTrackingState<Block: BlockT> {
	state: DbState,
	storage: Arc<StorageDb<Block>>,
	parent_hash: Option<Block::Hash>,
}

impl<B: BlockT> RefTrackingState<B> {
	fn new(state: DbState, storage: Arc<StorageDb<B>>, parent_hash: Option<B::Hash>) -> RefTrackingState<B> {
		RefTrackingState {
			state,
			parent_hash,
			storage,
		}
	}
}

impl<B: BlockT> Drop for RefTrackingState<B> {
	fn drop(&mut self) {
		if let Some(hash) = &self.parent_hash {
			self.storage.state_db.unpin(hash);
		}
	}
}

impl<B: BlockT> StateBackend<Blake2Hasher> for RefTrackingState<B> {
	type Error =  <DbState as StateBackend<Blake2Hasher>>::Error;
	type Transaction = <DbState as StateBackend<Blake2Hasher>>::Transaction;
	type TrieBackendStorage = <DbState as StateBackend<Blake2Hasher>>::TrieBackendStorage;

	fn storage(&self, key: &[u8]) -> Result<Option<Vec<u8>>, Self::Error> {
		self.state.storage(key)
	}

	fn storage_hash(&self, key: &[u8]) -> Result<Option<H256>, Self::Error> {
		self.state.storage_hash(key)
	}

	fn child_storage(&self, storage_key: &[u8], key: &[u8]) -> Result<Option<Vec<u8>>, Self::Error> {
		self.state.child_storage(storage_key, key)
	}

	fn exists_storage(&self, key: &[u8]) -> Result<bool, Self::Error> {
		self.state.exists_storage(key)
	}

	fn exists_child_storage(&self, storage_key: &[u8], key: &[u8]) -> Result<bool, Self::Error> {
		self.state.exists_child_storage(storage_key, key)
	}

	fn for_keys_with_prefix<F: FnMut(&[u8])>(&self, prefix: &[u8], f: F) {
		self.state.for_keys_with_prefix(prefix, f)
	}

	fn for_keys_in_child_storage<F: FnMut(&[u8])>(&self, storage_key: &[u8], f: F) {
		self.state.for_keys_in_child_storage(storage_key, f)
	}

	fn for_child_keys_with_prefix<F: FnMut(&[u8])>(&self, storage_key: &[u8], prefix: &[u8], f: F) {
		self.state.for_child_keys_with_prefix(storage_key, prefix, f)
	}

	fn storage_root<I>(&self, delta: I) -> (H256, Self::Transaction)
		where
			I: IntoIterator<Item=(Vec<u8>, Option<Vec<u8>>)>
	{
		self.state.storage_root(delta)
	}

	fn child_storage_root<I>(&self, storage_key: &[u8], delta: I) -> (Vec<u8>, bool, Self::Transaction)
		where
			I: IntoIterator<Item=(Vec<u8>, Option<Vec<u8>>)>,
	{
		self.state.child_storage_root(storage_key, delta)
	}

	fn pairs(&self) -> Vec<(Vec<u8>, Vec<u8>)> {
		self.state.pairs()
	}

	fn keys(&self, prefix: &[u8]) -> Vec<Vec<u8>> {
		self.state.keys(prefix)
	}

	fn child_keys(&self, child_key: &[u8], prefix: &[u8]) -> Vec<Vec<u8>> {
		self.state.child_keys(child_key, prefix)
	}

	fn as_trie_backend(&mut self) -> Option<&state_machine::TrieBackend<Self::TrieBackendStorage, Blake2Hasher>> {
		self.state.as_trie_backend()
	}
}

/// Database settings.
pub struct DatabaseSettings {
	/// Cache size in bytes. If `None` default is used.
	pub cache_size: Option<usize>,
	/// State cache size.
	pub state_cache_size: usize,
	/// Ratio of cache size dedicated to child tries.
	pub state_cache_child_ratio: Option<(usize, usize)>,
	/// Path to the database.
	pub path: PathBuf,
	/// Pruning mode.
	pub pruning: PruningMode,
}

/// Create an instance of db-backed client.
pub fn new_client<E, S, Block, RA>(
	settings: DatabaseSettings,
	executor: E,
	genesis_storage: S,
	execution_strategies: ExecutionStrategies,
	keystore: Option<primitives::traits::BareCryptoStorePtr>,
) -> Result<
	client::Client<Backend<Block>,
	client::LocalCallExecutor<Backend<Block>, E>, Block, RA>, client::error::Error
>
	where
		Block: BlockT<Hash=H256>,
		E: CodeExecutor<Blake2Hasher> + RuntimeInfo,
		S: BuildStorage,
{
	let backend = Arc::new(Backend::new(settings, CANONICALIZATION_DELAY)?);
	let executor = client::LocalCallExecutor::new(backend.clone(), executor, keystore);
	Ok(client::Client::new(backend, executor, genesis_storage, execution_strategies)?)
}

pub(crate) mod columns {
	pub const META: Option<u32> = crate::utils::COLUMN_META;
	pub const STATE: Option<u32> = Some(1);
	pub const STATE_META: Option<u32> = Some(2);
	/// maps hashes to lookup keys and numbers to canon hashes.
	pub const KEY_LOOKUP: Option<u32> = Some(3);
	pub const HEADER: Option<u32> = Some(4);
	pub const BODY: Option<u32> = Some(5);
	pub const JUSTIFICATION: Option<u32> = Some(6);
	pub const CHANGES_TRIE: Option<u32> = Some(7);
	pub const AUX: Option<u32> = Some(8);
	/// Offchain workers local storage
	pub const OFFCHAIN: Option<u32> = Some(9);
	pub const CACHE: Option<u32> = Some(10);
}

struct PendingBlock<Block: BlockT> {
	header: Block::Header,
	justification: Option<Justification>,
	body: Option<Vec<Block::Extrinsic>>,
	leaf_state: NewBlockState,
}

// wrapper that implements trait required for state_db
struct StateMetaDb<'a>(&'a dyn KeyValueDB);

impl<'a> state_db::MetaDb for StateMetaDb<'a> {
	type Error = io::Error;

	fn get_meta(&self, key: &[u8]) -> Result<Option<Vec<u8>>, Self::Error> {
		self.0.get(columns::STATE_META, key).map(|r| r.map(|v| v.to_vec()))
	}
}

/// Block database
pub struct BlockchainDb<Block: BlockT> {
	db: Arc<dyn KeyValueDB>,
	meta: Arc<RwLock<Meta<NumberFor<Block>, Block::Hash>>>,
	leaves: RwLock<LeafSet<Block::Hash, NumberFor<Block>>>,
}

impl<Block: BlockT> BlockchainDb<Block> {
	fn new(db: Arc<dyn KeyValueDB>) -> Result<Self, client::error::Error> {
		let meta = read_meta::<Block>(&*db, columns::META, columns::HEADER)?;
		let leaves = LeafSet::read_from_db(&*db, columns::META, meta_keys::LEAF_PREFIX)?;
		Ok(BlockchainDb {
			db,
			leaves: RwLock::new(leaves),
			meta: Arc::new(RwLock::new(meta)),
		})
	}

	fn update_meta(
		&self,
		hash: Block::Hash,
		number: <Block::Header as HeaderT>::Number,
		is_best: bool,
		is_finalized: bool
	) {
		let mut meta = self.meta.write();
		if number.is_zero() {
			meta.genesis_hash = hash;
			meta.finalized_hash = hash;
		}

		if is_best {
			meta.best_number = number;
			meta.best_hash = hash;
		}

		if is_finalized {
			meta.finalized_number = number;
			meta.finalized_hash = hash;
		}
	}
}

impl<Block: BlockT> client::blockchain::HeaderBackend<Block> for BlockchainDb<Block> {
	fn header(&self, id: BlockId<Block>) -> Result<Option<Block::Header>, client::error::Error> {
		utils::read_header(&*self.db, columns::KEY_LOOKUP, columns::HEADER, id)
	}

	fn info(&self) -> client::blockchain::Info<Block> {
		let meta = self.meta.read();
		client::blockchain::Info {
			best_hash: meta.best_hash,
			best_number: meta.best_number,
			genesis_hash: meta.genesis_hash,
			finalized_hash: meta.finalized_hash,
			finalized_number: meta.finalized_number,
		}
	}

	fn status(&self, id: BlockId<Block>) -> Result<client::blockchain::BlockStatus, client::error::Error> {
		let exists = match id {
			BlockId::Hash(_) => read_db(
				&*self.db,
				columns::KEY_LOOKUP,
				columns::HEADER,
				id
			)?.is_some(),
			BlockId::Number(n) => n <= self.meta.read().best_number,
		};
		match exists {
			true => Ok(client::blockchain::BlockStatus::InChain),
			false => Ok(client::blockchain::BlockStatus::Unknown),
		}
	}

	fn number(&self, hash: Block::Hash) -> Result<Option<NumberFor<Block>>, client::error::Error> {
		if let Some(lookup_key) = block_id_to_lookup_key::<Block>(&*self.db, columns::KEY_LOOKUP, BlockId::Hash(hash))? {
			let number = utils::lookup_key_to_number(&lookup_key)?;
			Ok(Some(number))
		} else {
			Ok(None)
		}
	}

	fn hash(&self, number: NumberFor<Block>) -> Result<Option<Block::Hash>, client::error::Error> {
		self.header(BlockId::Number(number)).and_then(|maybe_header| match maybe_header {
			Some(header) => Ok(Some(header.hash().clone())),
			None => Ok(None),
		})
	}
}

impl<Block: BlockT> client::blockchain::Backend<Block> for BlockchainDb<Block> {
	fn body(&self, id: BlockId<Block>) -> Result<Option<Vec<Block::Extrinsic>>, client::error::Error> {
		match read_db(&*self.db, columns::KEY_LOOKUP, columns::BODY, id)? {
			Some(body) => match Decode::decode(&mut &body[..]) {
				Ok(body) => Ok(Some(body)),
				Err(err) => return Err(client::error::Error::Backend(
					format!("Error decoding body: {}", err)
				)),
			}
			None => Ok(None),
		}
	}

	fn justification(&self, id: BlockId<Block>) -> Result<Option<Justification>, client::error::Error> {
		match read_db(&*self.db, columns::KEY_LOOKUP, columns::JUSTIFICATION, id)? {
			Some(justification) => match Decode::decode(&mut &justification[..]) {
				Ok(justification) => Ok(Some(justification)),
				Err(err) => return Err(client::error::Error::Backend(
					format!("Error decoding justification: {}", err)
				)),
			}
			None => Ok(None),
		}
	}

	fn last_finalized(&self) -> Result<Block::Hash, client::error::Error> {
		Ok(self.meta.read().finalized_hash.clone())
	}

	fn cache(&self) -> Option<Arc<dyn client::blockchain::Cache<Block>>> {
		None
	}

	fn leaves(&self) -> Result<Vec<Block::Hash>, client::error::Error> {
		Ok(self.leaves.read().hashes())
	}

	fn children(&self, parent_hash: Block::Hash) -> Result<Vec<Block::Hash>, client::error::Error> {
		children::read_children(&*self.db, columns::META, meta_keys::CHILDREN_PREFIX, parent_hash)
	}
}

impl<Block: BlockT> client::blockchain::ProvideCache<Block> for BlockchainDb<Block> {
	fn cache(&self) -> Option<Arc<dyn client::blockchain::Cache<Block>>> {
		None
	}
}

/// Database transaction
pub struct BlockImportOperation<Block: BlockT, H: Hasher> {
	old_state: CachingState<Blake2Hasher, RefTrackingState<Block>, Block>,
	db_updates: PrefixedMemoryDB<H>,
	storage_updates: StorageCollection,
	child_storage_updates: ChildStorageCollection,
	changes_trie_updates: MemoryDB<H>,
	changes_trie_config_update: Option<Option<ChangesTrieConfiguration>>,
	pending_block: Option<PendingBlock<Block>>,
	aux_ops: Vec<(Vec<u8>, Option<Vec<u8>>)>,
	finalized_blocks: Vec<(BlockId<Block>, Option<Justification>)>,
	set_head: Option<BlockId<Block>>,
}

impl<Block: BlockT, H: Hasher> BlockImportOperation<Block, H> {
	fn apply_aux(&mut self, transaction: &mut DBTransaction) {
		for (key, maybe_val) in self.aux_ops.drain(..) {
			match maybe_val {
				Some(val) => transaction.put_vec(columns::AUX, &key, val),
				None => transaction.delete(columns::AUX, &key),
			}
		}
	}
}

impl<Block> client::backend::BlockImportOperation<Block, Blake2Hasher>
for BlockImportOperation<Block, Blake2Hasher>
where Block: BlockT<Hash=H256>,
{
	type State = CachingState<Blake2Hasher, RefTrackingState<Block>, Block>;

	fn state(&self) -> Result<Option<&Self::State>, client::error::Error> {
		Ok(Some(&self.old_state))
	}

	fn set_block_data(
		&mut self,
		header: Block::Header,
		body: Option<Vec<Block::Extrinsic>>,
		justification: Option<Justification>,
		leaf_state: NewBlockState,
	) -> Result<(), client::error::Error> {
		assert!(self.pending_block.is_none(), "Only one block per operation is allowed");
		if let Some(changes_trie_config_update) = changes_tries_storage::extract_new_configuration(&header) {
			self.changes_trie_config_update = Some(changes_trie_config_update.clone());
		}
		self.pending_block = Some(PendingBlock {
			header,
			body,
			justification,
			leaf_state,
		});
		Ok(())
	}

	fn update_cache(&mut self, _cache: HashMap<well_known_cache_keys::Id, Vec<u8>>) {
		// Currently cache isn't implemented on full nodes.
	}

	fn update_db_storage(&mut self, update: PrefixedMemoryDB<Blake2Hasher>) -> Result<(), client::error::Error> {
		self.db_updates = update;
		Ok(())
	}

	fn reset_storage(
		&mut self,
		top: StorageOverlay,
		children: ChildrenStorageOverlay
	) -> Result<H256, client::error::Error> {

		if top.iter().any(|(k, _)| well_known_keys::is_child_storage_key(k)) {
			return Err(client::error::Error::GenesisInvalid.into());
		}

		for child_key in children.keys() {
			if !well_known_keys::is_child_storage_key(&child_key) {
				return Err(client::error::Error::GenesisInvalid.into());
			}
		}

		let child_delta = children.into_iter()
			.map(|(storage_key, child_overlay)|
				(storage_key, child_overlay.into_iter().map(|(k, v)| (k, Some(v)))));

		let mut changes_trie_config: Option<ChangesTrieConfiguration> = None;
		let (root, transaction) = self.old_state.full_storage_root(
			top.into_iter().map(|(k, v)| {
				if k == well_known_keys::CHANGES_TRIE_CONFIG {
					changes_trie_config = Some(
						Decode::decode(&mut &v[..])
							.expect("changes trie configuration is encoded properly at genesis")
					);
				}
				(k, Some(v))
			}),
			child_delta
		);

		self.db_updates = transaction;
		self.changes_trie_config_update = Some(changes_trie_config);

		Ok(root)
	}

	fn update_changes_trie(&mut self, update: MemoryDB<Blake2Hasher>) -> Result<(), client::error::Error> {
		self.changes_trie_updates = update;
		Ok(())
	}

	fn insert_aux<I>(&mut self, ops: I) -> Result<(), client::error::Error>
		where I: IntoIterator<Item=(Vec<u8>, Option<Vec<u8>>)>
	{
		self.aux_ops.append(&mut ops.into_iter().collect());
		Ok(())
	}

	fn update_storage(
		&mut self,
		update: StorageCollection,
		child_update: ChildStorageCollection,
	) -> Result<(), client::error::Error> {
		self.storage_updates = update;
		self.child_storage_updates = child_update;
		Ok(())
	}

	fn mark_finalized(&mut self, block: BlockId<Block>, justification: Option<Justification>) -> Result<(), client::error::Error> {
		self.finalized_blocks.push((block, justification));
		Ok(())
	}

	fn mark_head(&mut self, block: BlockId<Block>) -> Result<(), client::error::Error> {
		assert!(self.set_head.is_none(), "Only one set head per operation is allowed");
		self.set_head = Some(block);
		Ok(())
	}
}

struct StorageDb<Block: BlockT> {
	pub db: Arc<dyn KeyValueDB>,
	pub state_db: StateDb<Block::Hash, Vec<u8>>,
}

impl<Block: BlockT> state_machine::Storage<Blake2Hasher> for StorageDb<Block> {
	fn get(&self, key: &H256, prefix: Prefix) -> Result<Option<DBValue>, String> {
		let key = prefixed_key::<Blake2Hasher>(key, prefix);
		self.state_db.get(&key, self).map(|r| r.map(|v| DBValue::from_slice(&v)))
			.map_err(|e| format!("Database backend error: {:?}", e))
	}
}

impl<Block: BlockT> state_db::NodeDb for StorageDb<Block> {
	type Error = io::Error;
	type Key = [u8];

	fn get(&self, key: &[u8]) -> Result<Option<Vec<u8>>, Self::Error> {
		self.db.get(columns::STATE, key).map(|r| r.map(|v| v.to_vec()))
	}
}

struct DbGenesisStorage(pub H256);

impl DbGenesisStorage {
	pub fn new() -> Self {
		let mut root = H256::default();
		let mut mdb = MemoryDB::<Blake2Hasher>::default();
		state_machine::TrieDBMut::<Blake2Hasher>::new(&mut mdb, &mut root);
		DbGenesisStorage(root)
	}
}

impl state_machine::Storage<Blake2Hasher> for DbGenesisStorage {
	fn get(&self, _key: &H256, _prefix: Prefix) -> Result<Option<DBValue>, String> {
		Ok(None)
	}
}

/// Disk backend. Keeps data in a key-value store. In archive mode, trie nodes are kept from all blocks.
/// Otherwise, trie nodes are kept only from some recent blocks.
pub struct Backend<Block: BlockT> {
	storage: Arc<StorageDb<Block>>,
	offchain_storage: offchain::LocalStorage,
	changes_tries_storage: DbChangesTrieStorage<Block>,
	blockchain: BlockchainDb<Block>,
	canonicalization_delay: u64,
	shared_cache: SharedCache<Block, Blake2Hasher>,
	import_lock: Mutex<()>,
}

impl<Block: BlockT<Hash=H256>> Backend<Block> {
	/// Create a new instance of database backend.
	///
	/// The pruning window is how old a block must be before the state is pruned.
	pub fn new(config: DatabaseSettings, canonicalization_delay: u64) -> client::error::Result<Self> {
		Self::new_inner(config, canonicalization_delay)
	}

	fn new_inner(config: DatabaseSettings, canonicalization_delay: u64) -> Result<Self, client::error::Error> {
		#[cfg(feature = "kvdb-rocksdb")]
		let db = crate::utils::open_database(&config, columns::META, "full")?;
		#[cfg(not(feature = "kvdb-rocksdb"))]
		let db = {
			log::warn!("Running without the RocksDB feature. The database will NOT be saved.");
			Arc::new(kvdb_memorydb::create(crate::utils::NUM_COLUMNS))
		};
		Self::from_kvdb(db as Arc<_>, canonicalization_delay, &config)
	}

	/// Create new memory-backed client backend for tests.
	#[cfg(any(test, feature = "test-helpers"))]
	pub fn new_test(keep_blocks: u32, canonicalization_delay: u64) -> Self {
		let db = Arc::new(kvdb_memorydb::create(crate::utils::NUM_COLUMNS));
		Self::new_test_db(keep_blocks, canonicalization_delay, db as Arc<_>)
	}

	/// Creates a client backend with test settings.
	#[cfg(any(test, feature = "test-helpers"))]
	pub fn new_test_db(keep_blocks: u32, canonicalization_delay: u64, db: Arc<dyn KeyValueDB>) -> Self {

		let db_setting = DatabaseSettings {
			cache_size: None,
			state_cache_size: 16777216,
			state_cache_child_ratio: Some((50, 100)),
			path: Default::default(),
			pruning: PruningMode::keep_blocks(keep_blocks),
		};
		Self::from_kvdb(
			db,
			canonicalization_delay,
			&db_setting,
		).expect("failed to create test-db")
	}

	fn from_kvdb(
		db: Arc<dyn KeyValueDB>,
		canonicalization_delay: u64,
		config: &DatabaseSettings
	) -> Result<Self, client::error::Error> {
		let is_archive_pruning = config.pruning.is_archive();
		let blockchain = BlockchainDb::new(db.clone())?;
		let meta = blockchain.meta.clone();
		let map_e = |e: state_db::Error<io::Error>| ::client::error::Error::from(format!("State database error: {:?}", e));
		let state_db: StateDb<_, _> = StateDb::new(config.pruning.clone(), &StateMetaDb(&*db)).map_err(map_e)?;
		let storage_db = StorageDb {
			db: db.clone(),
			state_db,
		};
		let offchain_storage = offchain::LocalStorage::new(db.clone());
		let changes_tries_storage = DbChangesTrieStorage::new(
			db,
			columns::META,
			columns::CHANGES_TRIE,
			columns::KEY_LOOKUP,
			columns::HEADER,
			columns::CACHE,
			meta,
			if is_archive_pruning { None } else { Some(MIN_BLOCKS_TO_KEEP_CHANGES_TRIES_FOR) },
		)?;

		Ok(Backend {
			storage: Arc::new(storage_db),
			offchain_storage,
			changes_tries_storage,
			blockchain,
			canonicalization_delay,
			shared_cache: new_shared_cache(
				config.state_cache_size,
				config.state_cache_child_ratio.unwrap_or(DEFAULT_CHILD_RATIO),
			),
			import_lock: Default::default(),
		})
	}

	/// Returns in-memory blockchain that contains the same set of blocks that the self.
	#[cfg(feature = "test-helpers")]
	pub fn as_in_memory(&self) -> InMemoryBackend<Block, Blake2Hasher> {
		use client::backend::{Backend as ClientBackend, BlockImportOperation};
		use client::blockchain::Backend as BlockchainBackend;

		let inmem = InMemoryBackend::<Block, Blake2Hasher>::new();

		// get all headers hashes && sort them by number (could be duplicate)
		let mut headers: Vec<(NumberFor<Block>, Block::Hash, Block::Header)> = Vec::new();
		for (_, header) in self.blockchain.db.iter(columns::HEADER) {
			let header = Block::Header::decode(&mut &header[..]).unwrap();
			let hash = header.hash();
			let number = *header.number();
			let pos = headers.binary_search_by(|item| item.0.cmp(&number));
			match pos {
				Ok(pos) => headers.insert(pos, (number, hash, header)),
				Err(pos) => headers.insert(pos, (number, hash, header)),
			}
		}

		// insert all other headers + bodies + justifications
		let info = self.blockchain.info();
		for (number, hash, header) in headers {
			let id = BlockId::Hash(hash);
			let justification = self.blockchain.justification(id).unwrap();
			let body = self.blockchain.body(id).unwrap();
			let state = self.state_at(id).unwrap().pairs();

			let new_block_state = if number.is_zero() {
				NewBlockState::Final
			} else if hash == info.best_hash {
				NewBlockState::Best
			} else {
				NewBlockState::Normal
			};
			let mut op = inmem.begin_operation().unwrap();
			op.set_block_data(header, body, justification, new_block_state).unwrap();
			op.update_db_storage(state.into_iter().map(|(k, v)| (None, k, Some(v))).collect()).unwrap();
			inmem.commit_operation(op).unwrap();
		}

		// and now finalize the best block we have
		inmem.finalize_block(BlockId::Hash(info.finalized_hash), None).unwrap();

		inmem
	}

<<<<<<< HEAD
=======
	/// Read (from storage or cache) changes trie config.
	///
	/// Currently changes tries configuration is set up once (at genesis) and could not
	/// be changed. Thus, we'll actually read value once and then just use cached value.
	fn changes_trie_config(&self, block: Block::Hash) -> Result<Option<ChangesTrieConfiguration>, client::error::Error> {
		let mut cached_changes_trie_config = self.changes_trie_config.lock();
		match cached_changes_trie_config.clone() {
			Some(cached_changes_trie_config) => Ok(cached_changes_trie_config),
			None => {
				use client::backend::Backend;
				let changes_trie_config = self
					.state_at(BlockId::Hash(block))?
					.storage(well_known_keys::CHANGES_TRIE_CONFIG)?
					.and_then(|v| Decode::decode(&mut &*v).ok());
				*cached_changes_trie_config = Some(changes_trie_config.clone());
				Ok(changes_trie_config)
			},
		}
	}

>>>>>>> 6fbca29c
	/// Handle setting head within a transaction. `route_to` should be the last
	/// block that existed in the database. `best_to` should be the best block
	/// to be set.
	///
	/// In the case where the new best block is a block to be imported, `route_to`
	/// should be the parent of `best_to`. In the case where we set an existing block
	/// to be best, `route_to` should equal to `best_to`.
	fn set_head_with_transaction(&self, transaction: &mut DBTransaction, route_to: Block::Hash, best_to: (NumberFor<Block>, Block::Hash)) -> Result<(Vec<Block::Hash>, Vec<Block::Hash>), client::error::Error> {
		let mut enacted = Vec::default();
		let mut retracted = Vec::default();

		let meta = self.blockchain.meta.read();

		// cannot find tree route with empty DB.
		if meta.best_hash != Default::default() {
			let tree_route = ::client::blockchain::tree_route(
				&self.blockchain,
				BlockId::Hash(meta.best_hash),
				BlockId::Hash(route_to),
			)?;

			// uncanonicalize: check safety violations and ensure the numbers no longer
			// point to these block hashes in the key mapping.
			for r in tree_route.retracted() {
				if r.hash == meta.finalized_hash {
					warn!(
						"Potential safety failure: reverting finalized block {:?}",
						(&r.number, &r.hash)
					);

					return Err(::client::error::Error::NotInFinalizedChain.into());
				}

				retracted.push(r.hash.clone());
				utils::remove_number_to_key_mapping(
					transaction,
					columns::KEY_LOOKUP,
					r.number
				)?;
			}

			// canonicalize: set the number lookup to map to this block's hash.
			for e in tree_route.enacted() {
				enacted.push(e.hash.clone());
				utils::insert_number_to_key_mapping(
					transaction,
					columns::KEY_LOOKUP,
					e.number,
					e.hash
				)?;
			}
		}

		let lookup_key = utils::number_and_hash_to_lookup_key(best_to.0, &best_to.1)?;
		transaction.put(columns::META, meta_keys::BEST_BLOCK, &lookup_key);
		utils::insert_number_to_key_mapping(
			transaction,
			columns::KEY_LOOKUP,
			best_to.0,
			best_to.1,
		)?;

		Ok((enacted, retracted))
	}

	fn ensure_sequential_finalization(
		&self,
		header: &Block::Header,
		last_finalized: Option<Block::Hash>,
	) -> Result<(), client::error::Error> {
		let last_finalized = last_finalized.unwrap_or_else(|| self.blockchain.meta.read().finalized_hash);
		if *header.parent_hash() != last_finalized {
			return Err(::client::error::Error::NonSequentialFinalization(
				format!("Last finalized {:?} not parent of {:?}", last_finalized, header.hash()),
			).into());
		}
		Ok(())
	}

	fn finalize_block_with_transaction(
		&self,
		transaction: &mut DBTransaction,
		hash: &Block::Hash,
		header: &Block::Header,
		last_finalized: Option<Block::Hash>,
		justification: Option<Justification>,
		changes_trie_cache_ops: &mut Option<DbChangesTrieStorageTransaction<Block>>,
		finalization_displaced: &mut Option<FinalizationDisplaced<Block::Hash, NumberFor<Block>>>,
	) -> Result<(Block::Hash, <Block::Header as HeaderT>::Number, bool, bool), client::error::Error> {
		// TODO: ensure best chain contains this block.
		let number = *header.number();
		self.ensure_sequential_finalization(header, last_finalized)?;
		self.note_finalized(
			transaction,
			false,
			header,
			*hash,
			changes_trie_cache_ops,
			finalization_displaced,
		)?;

		if let Some(justification) = justification {
			transaction.put(
				columns::JUSTIFICATION,
				&utils::number_and_hash_to_lookup_key(number, hash)?,
				&justification.encode(),
			);
		}
		Ok((*hash, number, false, true))
	}

	// performs forced canonicaliziation with a delay after importing a non-finalized block.
	fn force_delayed_canonicalize(
		&self,
		transaction: &mut DBTransaction,
		hash: Block::Hash,
		number: NumberFor<Block>,
	)
		-> Result<(), client::error::Error>
	{
		let number_u64 = number.saturated_into::<u64>();
		if number_u64 > self.canonicalization_delay {
			let new_canonical = number_u64 - self.canonicalization_delay;

			if new_canonical <= self.storage.state_db.best_canonical().unwrap_or(0) {
				return Ok(())
			}

			let hash = if new_canonical == number_u64 {
				hash
			} else {
				::client::blockchain::HeaderBackend::hash(&self.blockchain, new_canonical.saturated_into())?
					.expect("existence of block with number `new_canonical` \
						implies existence of blocks with all numbers before it; qed")
			};

			trace!(target: "db", "Canonicalize block #{} ({:?})", new_canonical, hash);
			let commit = self.storage.state_db.canonicalize_block(&hash)
				.map_err(|e: state_db::Error<io::Error>| client::error::Error::from(format!("State database error: {:?}", e)))?;
			apply_state_commit(transaction, commit);
		};

		Ok(())
	}

	fn try_commit_operation(&self, mut operation: BlockImportOperation<Block, Blake2Hasher>)
		-> Result<(), client::error::Error>
	{
		let mut transaction = DBTransaction::new();
		let mut finalization_displaced_leaves = None;

		operation.apply_aux(&mut transaction);

		let mut meta_updates = Vec::new();
		let mut last_finalized_hash = self.blockchain.meta.read().finalized_hash;

		let mut changes_trie_cache_ops = None;
		if !operation.finalized_blocks.is_empty() {
			for (block, justification) in operation.finalized_blocks {
				let block_hash = self.blockchain.expect_block_hash_from_id(&block)?;
				let block_header = self.blockchain.expect_header(BlockId::Hash(block_hash))?;

				meta_updates.push(self.finalize_block_with_transaction(
					&mut transaction,
					&block_hash,
					&block_header,
					Some(last_finalized_hash),
					justification,
					&mut changes_trie_cache_ops,
					&mut finalization_displaced_leaves,
				)?);
				last_finalized_hash = block_hash;
			}
		}

		let imported = if let Some(pending_block) = operation.pending_block {
			let hash = pending_block.header.hash();
			let parent_hash = *pending_block.header.parent_hash();
			let number = pending_block.header.number().clone();

			// blocks are keyed by number + hash.
			let lookup_key = utils::number_and_hash_to_lookup_key(number, hash)?;

			let (enacted, retracted) = if pending_block.leaf_state.is_best() {
				self.set_head_with_transaction(&mut transaction, parent_hash, (number, hash))?
			} else {
				(Default::default(), Default::default())
			};

			utils::insert_hash_to_key_mapping(
				&mut transaction,
				columns::KEY_LOOKUP,
				number,
				hash,
			)?;

			transaction.put(columns::HEADER, &lookup_key, &pending_block.header.encode());
			if let Some(body) = pending_block.body {
				transaction.put(columns::BODY, &lookup_key, &body.encode());
			}
			if let Some(justification) = pending_block.justification {
				transaction.put(columns::JUSTIFICATION, &lookup_key, &justification.encode());
			}

			if number.is_zero() {
				transaction.put(columns::META, meta_keys::FINALIZED_BLOCK, &lookup_key);
				transaction.put(columns::META, meta_keys::GENESIS_HASH, hash.as_ref());

				// for tests, because config is set from within the reset_storage
				if operation.changes_trie_config_update.is_none() {
					operation.changes_trie_config_update = Some(None);
				}
			}

			let mut changeset: state_db::ChangeSet<Vec<u8>> = state_db::ChangeSet::default();
			for (key, (val, rc)) in operation.db_updates.drain() {
				if rc > 0 {
					changeset.inserted.push((key, val.to_vec()));
				} else if rc < 0 {
					changeset.deleted.push(key);
				}
			}
			let number_u64 = number.saturated_into::<u64>();
			let commit = self.storage.state_db.insert_block(&hash, number_u64, &pending_block.header.parent_hash(), changeset)
				.map_err(|e: state_db::Error<io::Error>| client::error::Error::from(format!("State database error: {:?}", e)))?;
			apply_state_commit(&mut transaction, commit);

			// Check if need to finalize. Genesis is always finalized instantly.
			let finalized = number_u64 == 0 || pending_block.leaf_state.is_final();

			let header = &pending_block.header;
			let is_best = pending_block.leaf_state.is_best();
			let changes_trie_updates = operation.changes_trie_updates;
			let changes_trie_config_update = operation.changes_trie_config_update;
			changes_trie_cache_ops = Some(self.changes_tries_storage.commit(
				&mut transaction,
				changes_trie_updates,
				cache::ComplexBlockId::new(
					*header.parent_hash(),
					if number.is_zero() { Zero::zero() } else { number - One::one() },
				),
				cache::ComplexBlockId::new(hash, number),
				header,
				finalized,
				changes_trie_config_update,
				changes_trie_cache_ops,
			)?);
			let cache = operation.old_state.release(); // release state reference so that it can be finalized

			if finalized {
				// TODO: ensure best chain contains this block.
				self.ensure_sequential_finalization(header, Some(last_finalized_hash))?;
				self.note_finalized(
					&mut transaction,
					true,
					header,
					hash,
					&mut changes_trie_cache_ops,
					&mut finalization_displaced_leaves,
				)?;
			} else {
				// canonicalize blocks which are old enough, regardless of finality.
				self.force_delayed_canonicalize(&mut transaction, hash, *header.number())?
			}

			debug!(target: "db", "DB Commit {:?} ({}), best = {}", hash, number, is_best);

			let displaced_leaf = {
				let mut leaves = self.blockchain.leaves.write();
				let displaced_leaf = leaves.import(hash, number, parent_hash);
				leaves.prepare_transaction(&mut transaction, columns::META, meta_keys::LEAF_PREFIX);

				displaced_leaf
			};

			let mut children = children::read_children(&*self.storage.db, columns::META, meta_keys::CHILDREN_PREFIX, parent_hash)?;
			children.push(hash);
			children::write_children(&mut transaction, columns::META, meta_keys::CHILDREN_PREFIX, parent_hash, children);

			meta_updates.push((hash, number, pending_block.leaf_state.is_best(), finalized));

			Some((number, hash, enacted, retracted, displaced_leaf, is_best, cache, changes_trie_cache_ops))
		} else {
			None
		};

		let cache_update = if let Some(set_head) = operation.set_head {
			if let Some(header) = ::client::blockchain::HeaderBackend::header(&self.blockchain, set_head)? {
				let number = header.number();
				let hash = header.hash();

				let (enacted, retracted) = self.set_head_with_transaction(
					&mut transaction,
					hash.clone(),
					(number.clone(), hash.clone())
				)?;
				meta_updates.push((hash, *number, true, false));
				Some((enacted, retracted))
			} else {
				return Err(client::error::Error::UnknownBlock(format!("Cannot set head {:?}", set_head)))
			}
		} else {
			None
		};

		let write_result = self.storage.db.write(transaction).map_err(db_err);

		if let Some((
			number,
			hash,
			enacted,
			retracted,
			displaced_leaf,
			is_best,
			mut cache,
			changes_trie_cache_ops,
		)) = imported {
			if let Err(e) = write_result {
				let mut leaves = self.blockchain.leaves.write();
				let mut undo = leaves.undo();
				if let Some(displaced_leaf) = displaced_leaf {
					undo.undo_import(displaced_leaf);
				}

				if let Some(finalization_displaced) = finalization_displaced_leaves {
					undo.undo_finalization(finalization_displaced);
				}

				return Err(e)
			}

			self.changes_tries_storage.post_commit(changes_trie_cache_ops);

			cache.sync_cache(
				&enacted,
				&retracted,
				operation.storage_updates,
				operation.child_storage_updates,
				Some(hash),
				Some(number),
				|| is_best,
			);
		}

		if let Some((enacted, retracted)) = cache_update {
			self.shared_cache.lock().sync(&enacted, &retracted);
		}

		for (hash, number, is_best, is_finalized) in meta_updates {
			self.blockchain.update_meta(hash, number, is_best, is_finalized);
		}

		Ok(())
	}


	// write stuff to a transaction after a new block is finalized.
	// this canonicalizes finalized blocks. Fails if called with a block which
	// was not a child of the last finalized block.
	fn note_finalized(
		&self,
		transaction: &mut DBTransaction,
		is_inserted: bool,
		f_header: &Block::Header,
		f_hash: Block::Hash,
		changes_trie_cache_ops: &mut Option<DbChangesTrieStorageTransaction<Block>>,
		displaced: &mut Option<FinalizationDisplaced<Block::Hash, NumberFor<Block>>>,
	) -> Result<(), client::error::Error> where
		Block: BlockT<Hash=H256>,
	{
		let f_num = f_header.number().clone();

		if self.storage.state_db.best_canonical().map(|c| f_num.saturated_into::<u64>() > c).unwrap_or(true) {
			let lookup_key = utils::number_and_hash_to_lookup_key(f_num, f_hash.clone())?;
			transaction.put(columns::META, meta_keys::FINALIZED_BLOCK, &lookup_key);

			let commit = self.storage.state_db.canonicalize_block(&f_hash)
				.map_err(|e: state_db::Error<io::Error>| client::error::Error::from(format!("State database error: {:?}", e)))?;
			apply_state_commit(transaction, commit);

			if !f_num.is_zero() {
				let new_changes_trie_cache_ops = self.changes_tries_storage.finalize(
					transaction,
					*f_header.parent_hash(),
					f_hash,
					f_num,
					if is_inserted { Some(&f_header) } else { None },
					changes_trie_cache_ops.take(),
				)?;
				*changes_trie_cache_ops = Some(new_changes_trie_cache_ops);
			}
		}

		let new_displaced = self.blockchain.leaves.write().finalize_height(f_num);
		match displaced {
			x @ &mut None => *x = Some(new_displaced),
			&mut Some(ref mut displaced) => displaced.merge(new_displaced),
		}

		Ok(())
	}
}

fn apply_state_commit(transaction: &mut DBTransaction, commit: state_db::CommitSet<Vec<u8>>) {
	for (key, val) in commit.data.inserted.into_iter() {
		transaction.put(columns::STATE, &key[..], &val);
	}
	for key in commit.data.deleted.into_iter() {
		transaction.delete(columns::STATE, &key[..]);
	}
	for (key, val) in commit.meta.inserted.into_iter() {
		transaction.put(columns::STATE_META, &key[..], &val);
	}
	for key in commit.meta.deleted.into_iter() {
		transaction.delete(columns::STATE_META, &key[..]);
	}
}

impl<Block> client::backend::AuxStore for Backend<Block> where Block: BlockT<Hash=H256> {
	fn insert_aux<
		'a,
		'b: 'a,
		'c: 'a,
		I: IntoIterator<Item=&'a(&'c [u8], &'c [u8])>,
		D: IntoIterator<Item=&'a &'b [u8]>,
	>(&self, insert: I, delete: D) -> client::error::Result<()> {
		let mut transaction = DBTransaction::new();
		for (k, v) in insert {
			transaction.put(columns::AUX, k, v);
		}
		for k in delete {
			transaction.delete(columns::AUX, k);
		}
		self.storage.db.write(transaction).map_err(db_err)?;
		Ok(())
	}

	fn get_aux(&self, key: &[u8]) -> Result<Option<Vec<u8>>, client::error::Error> {
		Ok(self.storage.db.get(columns::AUX, key).map(|r| r.map(|v| v.to_vec())).map_err(db_err)?)
	}
}

impl<Block> client::backend::Backend<Block, Blake2Hasher> for Backend<Block> where Block: BlockT<Hash=H256> {
	type BlockImportOperation = BlockImportOperation<Block, Blake2Hasher>;
	type Blockchain = BlockchainDb<Block>;
	type State = CachingState<Blake2Hasher, RefTrackingState<Block>, Block>;
	type OffchainStorage = offchain::LocalStorage;

	fn begin_operation(&self) -> Result<Self::BlockImportOperation, client::error::Error> {
		let old_state = self.state_at(BlockId::Hash(Default::default()))?;
		Ok(BlockImportOperation {
			pending_block: None,
			old_state,
			db_updates: PrefixedMemoryDB::default(),
			storage_updates: Default::default(),
			child_storage_updates: Default::default(),
			changes_trie_config_update: None,
			changes_trie_updates: MemoryDB::default(),
			aux_ops: Vec::new(),
			finalized_blocks: Vec::new(),
			set_head: None,
		})
	}

	fn begin_state_operation(&self, operation: &mut Self::BlockImportOperation, block: BlockId<Block>) -> Result<(), client::error::Error> {
		operation.old_state = self.state_at(block)?;
		Ok(())
	}

	fn commit_operation(&self, operation: Self::BlockImportOperation)
		-> Result<(), client::error::Error>
	{
		match self.try_commit_operation(operation) {
			Ok(_) => {
				self.storage.state_db.apply_pending();
				Ok(())
			},
			e @ Err(_) => {
				self.storage.state_db.revert_pending();
				e
			}
		}
	}

	fn finalize_block(&self, block: BlockId<Block>, justification: Option<Justification>)
		-> Result<(), client::error::Error>
	{
		let mut transaction = DBTransaction::new();
		let hash = self.blockchain.expect_block_hash_from_id(&block)?;
		let header = self.blockchain.expect_header(block)?;
		let mut displaced = None;
		let commit = |displaced| {
			let mut changes_trie_cache_ops = None;
			let (hash, number, is_best, is_finalized) = self.finalize_block_with_transaction(
				&mut transaction,
				&hash,
				&header,
				None,
				justification,
				&mut changes_trie_cache_ops,
				displaced,
			)?;
			self.storage.db.write(transaction).map_err(db_err)?;
			self.blockchain.update_meta(hash, number, is_best, is_finalized);
			self.changes_tries_storage.post_commit(changes_trie_cache_ops);
			Ok(())
		};
		match commit(&mut displaced) {
			Ok(()) => self.storage.state_db.apply_pending(),
			e @ Err(_) => {
				self.storage.state_db.revert_pending();
				if let Some(displaced) = displaced {
					self.blockchain.leaves.write().undo().undo_finalization(displaced);
				}
				return e;
			}
		}
		Ok(())
	}

	fn changes_trie_storage(&self) -> Option<&dyn PrunableStateChangesTrieStorage<Block, Blake2Hasher>> {
		Some(&self.changes_tries_storage)
	}

	fn offchain_storage(&self) -> Option<Self::OffchainStorage> {
		Some(self.offchain_storage.clone())
	}

	fn revert(&self, n: NumberFor<Block>) -> Result<NumberFor<Block>, client::error::Error> {
		let mut best = self.blockchain.info().best_number;
		let finalized = self.blockchain.info().finalized_number;
		let revertible = best - finalized;
		let n = if revertible < n { revertible } else { n };

		for c in 0 .. n.saturated_into::<u64>() {
			if best.is_zero() {
				return Ok(c.saturated_into::<NumberFor<Block>>())
			}
			let mut transaction = DBTransaction::new();
			match self.storage.state_db.revert_one() {
				Some(commit) => {
					apply_state_commit(&mut transaction, commit);
					let removed_number = best;
					let removed = self.blockchain.header(BlockId::Number(best))?.ok_or_else(
						|| client::error::Error::UnknownBlock(
							format!("Error reverting to {}. Block hash not found.", best)))?;

					best -= One::one();	// prev block
					let hash = self.blockchain.hash(best)?.ok_or_else(
						|| client::error::Error::UnknownBlock(
							format!("Error reverting to {}. Block hash not found.", best)))?;
					let key = utils::number_and_hash_to_lookup_key(best.clone(), &hash)?;
					let changes_trie_cache_ops = self.changes_tries_storage.revert(&mut transaction, removed_number)?;
					transaction.put(columns::META, meta_keys::BEST_BLOCK, &key);
					transaction.delete(columns::KEY_LOOKUP, removed.hash().as_ref());
					children::remove_children(&mut transaction, columns::META, meta_keys::CHILDREN_PREFIX, hash);
					self.storage.db.write(transaction).map_err(db_err)?;
					self.changes_tries_storage.post_commit(Some(changes_trie_cache_ops));
					self.blockchain.update_meta(hash, best, true, false);
					self.blockchain.leaves.write().revert(removed.hash().clone(), removed.number().clone(), removed.parent_hash().clone());
				}
				None => return Ok(c.saturated_into::<NumberFor<Block>>())
			}
		}
		Ok(n)
	}

	fn blockchain(&self) -> &BlockchainDb<Block> {
		&self.blockchain
	}

	fn used_state_cache_size(&self) -> Option<usize> {
		let used = (*&self.shared_cache).lock().used_storage_cache_size();
		Some(used)
	}

	fn state_at(&self, block: BlockId<Block>) -> Result<Self::State, client::error::Error> {
		use client::blockchain::HeaderBackend as BcHeaderBackend;

		// special case for genesis initialization
		match block {
			BlockId::Hash(h) if h == Default::default() => {
				let genesis_storage = DbGenesisStorage::new();
				let root = genesis_storage.0.clone();
				let db_state = DbState::new(Arc::new(genesis_storage), root);
				let state = RefTrackingState::new(db_state, self.storage.clone(), None);
				return Ok(CachingState::new(state, self.shared_cache.clone(), None));
			},
			_ => {}
		}

		match self.blockchain.header(block) {
			Ok(Some(ref hdr)) => {
				let hash = hdr.hash();
				if let Ok(()) = self.storage.state_db.pin(&hash) {
					let root = H256::from_slice(hdr.state_root().as_ref());
					let db_state = DbState::new(self.storage.clone(), root);
					let state = RefTrackingState::new(db_state, self.storage.clone(), Some(hash.clone()));
					Ok(CachingState::new(state, self.shared_cache.clone(), Some(hash)))
				} else {
					Err(client::error::Error::UnknownBlock(format!("State already discarded for {:?}", block)))
				}
			},
			Ok(None) => Err(client::error::Error::UnknownBlock(format!("Unknown state for block {:?}", block))),
			Err(e) => Err(e),
		}
	}

	fn have_state_at(&self, hash: &Block::Hash, number: NumberFor<Block>) -> bool {
		!self.storage.state_db.is_pruned(hash, number.saturated_into::<u64>())
	}

	fn destroy_state(&self, state: Self::State) -> Result<(), client::error::Error> {
		if let Some(hash) = state.cache.parent_hash.clone() {
			let is_best = || self.blockchain.meta.read().best_hash == hash;
			state.release().sync_cache(&[], &[], vec![], vec![], None, None, is_best);
		}
		Ok(())
	}

	fn get_import_lock(&self) -> &Mutex<()> {
		&self.import_lock
	}
}

impl<Block> client::backend::LocalBackend<Block, Blake2Hasher> for Backend<Block>
where Block: BlockT<Hash=H256> {}

#[cfg(test)]
pub(crate) mod tests {
	use hash_db::{HashDB, EMPTY_PREFIX};
	use super::*;
	use crate::columns;
	use client::backend::Backend as BTrait;
	use client::blockchain::Backend as BLBTrait;
	use client::backend::BlockImportOperation as Op;
	use sr_primitives::generic::DigestItem;
	use sr_primitives::testing::{Header, Block as RawBlock, ExtrinsicWrapper};
	use sr_primitives::traits::{Hash, BlakeTwo256};
	use state_machine::{TrieMut, TrieDBMut};
	use test_client;

	pub type Block = RawBlock<ExtrinsicWrapper<u64>>;

	pub fn prepare_changes(changes: Vec<(Vec<u8>, Vec<u8>)>) -> (H256, MemoryDB<Blake2Hasher>) {
		let mut changes_root = H256::default();
		let mut changes_trie_update = MemoryDB::<Blake2Hasher>::default();
		{
			let mut trie = TrieDBMut::<Blake2Hasher>::new(
				&mut changes_trie_update,
				&mut changes_root
			);
			for (key, value) in changes {
				trie.insert(&key, &value).unwrap();
			}
		}

		(changes_root, changes_trie_update)
	}

	pub fn insert_header(
		backend: &Backend<Block>,
		number: u64,
		parent_hash: H256,
		changes: Option<Vec<(Vec<u8>, Vec<u8>)>>,
		extrinsics_root: H256,
	) -> H256 {
		use sr_primitives::testing::Digest;

		let mut digest = Digest::default();
		let mut changes_trie_update = Default::default();
		if let Some(changes) = changes {
			let (root, update) = prepare_changes(changes);
			digest.push(DigestItem::ChangesTrieRoot(root));
			changes_trie_update = update;
		}
		let header = Header {
			number,
			parent_hash,
			state_root: BlakeTwo256::trie_root::<_, &[u8], &[u8]>(Vec::new()),
			digest,
			extrinsics_root,
		};
		let header_hash = header.hash();

		let block_id = if number == 0 {
			BlockId::Hash(Default::default())
		} else {
			BlockId::Number(number - 1)
		};
		let mut op = backend.begin_operation().unwrap();
		backend.begin_state_operation(&mut op, block_id).unwrap();
		op.set_block_data(header, None, None, NewBlockState::Best).unwrap();
		op.update_changes_trie(changes_trie_update).unwrap();
		backend.commit_operation(op).unwrap();

		header_hash
	}

	#[test]
	fn block_hash_inserted_correctly() {
		let backing = {
			let db = Backend::<Block>::new_test(1, 0);
			for i in 0..10 {
				assert!(db.blockchain().hash(i).unwrap().is_none());

				{
					let id = if i == 0 {
						BlockId::Hash(Default::default())
					} else {
						BlockId::Number(i - 1)
					};

					let mut op = db.begin_operation().unwrap();
					db.begin_state_operation(&mut op, id).unwrap();
					let header = Header {
						number: i,
						parent_hash: if i == 0 {
							Default::default()
						} else {
							db.blockchain.hash(i - 1).unwrap().unwrap()
						},
						state_root: Default::default(),
						digest: Default::default(),
						extrinsics_root: Default::default(),
					};

					op.set_block_data(
						header,
						Some(vec![]),
						None,
						NewBlockState::Best,
					).unwrap();
					db.commit_operation(op).unwrap();
				}

				assert!(db.blockchain().hash(i).unwrap().is_some())
			}
			db.storage.db.clone()
		};

		let backend = Backend::<Block>::new_test_db(1, 0, backing);
		assert_eq!(backend.blockchain().info().best_number, 9);
		for i in 0..10 {
			assert!(backend.blockchain().hash(i).unwrap().is_some())
		}
	}

	#[test]
	fn set_state_data() {
		let db = Backend::<Block>::new_test(2, 0);
		let hash = {
			let mut op = db.begin_operation().unwrap();
			db.begin_state_operation(&mut op, BlockId::Hash(Default::default())).unwrap();
			let mut header = Header {
				number: 0,
				parent_hash: Default::default(),
				state_root: Default::default(),
				digest: Default::default(),
				extrinsics_root: Default::default(),
			};

			let storage = vec![
				(vec![1, 3, 5], vec![2, 4, 6]),
				(vec![1, 2, 3], vec![9, 9, 9]),
			];

			header.state_root = op.old_state.storage_root(storage
				.iter()
				.cloned()
				.map(|(x, y)| (x, Some(y)))
			).0.into();
			let hash = header.hash();

			op.reset_storage(storage.iter().cloned().collect(), Default::default()).unwrap();
			op.set_block_data(
				header.clone(),
				Some(vec![]),
				None,
				NewBlockState::Best,
			).unwrap();

			db.commit_operation(op).unwrap();

			let state = db.state_at(BlockId::Number(0)).unwrap();

			assert_eq!(state.storage(&[1, 3, 5]).unwrap(), Some(vec![2, 4, 6]));
			assert_eq!(state.storage(&[1, 2, 3]).unwrap(), Some(vec![9, 9, 9]));
			assert_eq!(state.storage(&[5, 5, 5]).unwrap(), None);

			hash
		};

		{
			let mut op = db.begin_operation().unwrap();
			db.begin_state_operation(&mut op, BlockId::Number(0)).unwrap();
			let mut header = Header {
				number: 1,
				parent_hash: hash,
				state_root: Default::default(),
				digest: Default::default(),
				extrinsics_root: Default::default(),
			};

			let storage = vec![
				(vec![1, 3, 5], None),
				(vec![5, 5, 5], Some(vec![4, 5, 6])),
			];

			let (root, overlay) = op.old_state.storage_root(storage.iter().cloned());
			op.update_db_storage(overlay).unwrap();
			header.state_root = root.into();

			op.set_block_data(
				header,
				Some(vec![]),
				None,
				NewBlockState::Best,
			).unwrap();

			db.commit_operation(op).unwrap();

			let state = db.state_at(BlockId::Number(1)).unwrap();

			assert_eq!(state.storage(&[1, 3, 5]).unwrap(), None);
			assert_eq!(state.storage(&[1, 2, 3]).unwrap(), Some(vec![9, 9, 9]));
			assert_eq!(state.storage(&[5, 5, 5]).unwrap(), Some(vec![4, 5, 6]));
		}
	}

	#[test]
	fn delete_only_when_negative_rc() {
		let _ = ::env_logger::try_init();
		let key;
		let backend = Backend::<Block>::new_test(1, 0);

		let hash = {
			let mut op = backend.begin_operation().unwrap();
			backend.begin_state_operation(&mut op, BlockId::Hash(Default::default())).unwrap();
			let mut header = Header {
				number: 0,
				parent_hash: Default::default(),
				state_root: Default::default(),
				digest: Default::default(),
				extrinsics_root: Default::default(),
			};

			let storage: Vec<(_, _)> = vec![];

			header.state_root = op.old_state.storage_root(storage
				.iter()
				.cloned()
				.map(|(x, y)| (x, Some(y)))
			).0.into();
			let hash = header.hash();

			op.reset_storage(storage.iter().cloned().collect(), Default::default()).unwrap();

			key = op.db_updates.insert(EMPTY_PREFIX, b"hello");
			op.set_block_data(
				header,
				Some(vec![]),
				None,
				NewBlockState::Best,
			).unwrap();

			backend.commit_operation(op).unwrap();
			assert_eq!(backend.storage.db.get(
				columns::STATE,
				&trie::prefixed_key::<Blake2Hasher>(&key, EMPTY_PREFIX)
			).unwrap().unwrap(), &b"hello"[..]);
			hash
		};

		let hash = {
			let mut op = backend.begin_operation().unwrap();
			backend.begin_state_operation(&mut op, BlockId::Number(0)).unwrap();
			let mut header = Header {
				number: 1,
				parent_hash: hash,
				state_root: Default::default(),
				digest: Default::default(),
				extrinsics_root: Default::default(),
			};

			let storage: Vec<(_, _)> = vec![];

			header.state_root = op.old_state.storage_root(storage
				.iter()
				.cloned()
				.map(|(x, y)| (x, Some(y)))
			).0.into();
			let hash = header.hash();

			op.db_updates.insert(EMPTY_PREFIX, b"hello");
			op.db_updates.remove(&key, EMPTY_PREFIX);
			op.set_block_data(
				header,
				Some(vec![]),
				None,
				NewBlockState::Best,
			).unwrap();

			backend.commit_operation(op).unwrap();
			assert_eq!(backend.storage.db.get(
				columns::STATE,
				&trie::prefixed_key::<Blake2Hasher>(&key, EMPTY_PREFIX)
			).unwrap().unwrap(), &b"hello"[..]);
			hash
		};

		let hash = {
			let mut op = backend.begin_operation().unwrap();
			backend.begin_state_operation(&mut op, BlockId::Number(1)).unwrap();
			let mut header = Header {
				number: 2,
				parent_hash: hash,
				state_root: Default::default(),
				digest: Default::default(),
				extrinsics_root: Default::default(),
			};

			let storage: Vec<(_, _)> = vec![];

			header.state_root = op.old_state.storage_root(storage
				.iter()
				.cloned()
				.map(|(x, y)| (x, Some(y)))
			).0.into();
			let hash = header.hash();

			op.db_updates.remove(&key, EMPTY_PREFIX);
			op.set_block_data(
				header,
				Some(vec![]),
				None,
				NewBlockState::Best,
			).unwrap();

			backend.commit_operation(op).unwrap();


			assert!(backend.storage.db.get(
				columns::STATE,
				&trie::prefixed_key::<Blake2Hasher>(&key, EMPTY_PREFIX)
			).unwrap().is_some());
			hash
		};

		{
			let mut op = backend.begin_operation().unwrap();
			backend.begin_state_operation(&mut op, BlockId::Number(2)).unwrap();
			let mut header = Header {
				number: 3,
				parent_hash: hash,
				state_root: Default::default(),
				digest: Default::default(),
				extrinsics_root: Default::default(),
			};

			let storage: Vec<(_, _)> = vec![];

			header.state_root = op.old_state.storage_root(storage
				.iter()
				.cloned()
				.map(|(x, y)| (x, Some(y)))
			).0.into();

			op.set_block_data(
				header,
				Some(vec![]),
				None,
				NewBlockState::Best,
			).unwrap();

			backend.commit_operation(op).unwrap();
			assert!(backend.storage.db.get(
				columns::STATE,
				&trie::prefixed_key::<Blake2Hasher>(&key, EMPTY_PREFIX)
			).unwrap().is_none());
		}

		backend.finalize_block(BlockId::Number(1), None).unwrap();
		backend.finalize_block(BlockId::Number(2), None).unwrap();
		backend.finalize_block(BlockId::Number(3), None).unwrap();
		assert!(backend.storage.db.get(
			columns::STATE,
			&trie::prefixed_key::<Blake2Hasher>(&key, EMPTY_PREFIX)
		).unwrap().is_none());
	}

	#[test]
	fn tree_route_works() {
		let backend = Backend::<Block>::new_test(1000, 100);
		let block0 = insert_header(&backend, 0, Default::default(), None, Default::default());

		// fork from genesis: 3 prong.
		let a1 = insert_header(&backend, 1, block0, None, Default::default());
		let a2 = insert_header(&backend, 2, a1, None, Default::default());
		let a3 = insert_header(&backend, 3, a2, None, Default::default());

		// fork from genesis: 2 prong.
		let b1 = insert_header(&backend, 1, block0, None, H256::from([1; 32]));
		let b2 = insert_header(&backend, 2, b1, None, Default::default());

		{
			let tree_route = ::client::blockchain::tree_route(
				backend.blockchain(),
				BlockId::Hash(a3),
				BlockId::Hash(b2)
			).unwrap();

			assert_eq!(tree_route.common_block().hash, block0);
			assert_eq!(tree_route.retracted().iter().map(|r| r.hash).collect::<Vec<_>>(), vec![a3, a2, a1]);
			assert_eq!(tree_route.enacted().iter().map(|r| r.hash).collect::<Vec<_>>(), vec![b1, b2]);
		}

		{
			let tree_route = ::client::blockchain::tree_route(
				backend.blockchain(),
				BlockId::Hash(a1),
				BlockId::Hash(a3),
			).unwrap();

			assert_eq!(tree_route.common_block().hash, a1);
			assert!(tree_route.retracted().is_empty());
			assert_eq!(tree_route.enacted().iter().map(|r| r.hash).collect::<Vec<_>>(), vec![a2, a3]);
		}

		{
			let tree_route = ::client::blockchain::tree_route(
				backend.blockchain(),
				BlockId::Hash(a3),
				BlockId::Hash(a1),
			).unwrap();

			assert_eq!(tree_route.common_block().hash, a1);
			assert_eq!(tree_route.retracted().iter().map(|r| r.hash).collect::<Vec<_>>(), vec![a3, a2]);
			assert!(tree_route.enacted().is_empty());
		}

		{
			let tree_route = ::client::blockchain::tree_route(
				backend.blockchain(),
				BlockId::Hash(a2),
				BlockId::Hash(a2),
			).unwrap();

			assert_eq!(tree_route.common_block().hash, a2);
			assert!(tree_route.retracted().is_empty());
			assert!(tree_route.enacted().is_empty());
		}
	}

	#[test]
	fn tree_route_child() {
		let backend = Backend::<Block>::new_test(1000, 100);

		let block0 = insert_header(&backend, 0, Default::default(), None, Default::default());
		let block1 = insert_header(&backend, 1, block0, None, Default::default());

		{
			let tree_route = ::client::blockchain::tree_route(
				backend.blockchain(),
				BlockId::Hash(block0),
				BlockId::Hash(block1),
			).unwrap();

			assert_eq!(tree_route.common_block().hash, block0);
			assert!(tree_route.retracted().is_empty());
			assert_eq!(tree_route.enacted().iter().map(|r| r.hash).collect::<Vec<_>>(), vec![block1]);
		}
	}

	#[test]
	fn test_leaves_with_complex_block_tree() {
		let backend: Arc<Backend<test_client::runtime::Block>> = Arc::new(Backend::new_test(20, 20));
		test_client::trait_tests::test_leaves_for_backend(backend);
	}

	#[test]
	fn test_children_with_complex_block_tree() {
		let backend: Arc<Backend<test_client::runtime::Block>> = Arc::new(Backend::new_test(20, 20));
		test_client::trait_tests::test_children_for_backend(backend);
	}

	#[test]
	fn test_blockchain_query_by_number_gets_canonical() {
		let backend: Arc<Backend<test_client::runtime::Block>> = Arc::new(Backend::new_test(20, 20));
		test_client::trait_tests::test_blockchain_query_by_number_gets_canonical(backend);
	}

	#[test]
	fn test_leaves_pruned_on_finality() {
		let backend: Backend<Block> = Backend::new_test(10, 10);
		let block0 = insert_header(&backend, 0, Default::default(), None, Default::default());

		let block1_a = insert_header(&backend, 1, block0, None, Default::default());
		let block1_b = insert_header(&backend, 1, block0, None, [1; 32].into());
		let block1_c = insert_header(&backend, 1, block0, None, [2; 32].into());

		assert_eq!(backend.blockchain().leaves().unwrap(), vec![block1_a, block1_b, block1_c]);

		let block2_a = insert_header(&backend, 2, block1_a, None, Default::default());
		let block2_b = insert_header(&backend, 2, block1_b, None, Default::default());
		let block2_c = insert_header(&backend, 2, block1_b, None, [1; 32].into());

		assert_eq!(backend.blockchain().leaves().unwrap(), vec![block2_a, block2_b, block2_c, block1_c]);

		backend.finalize_block(BlockId::hash(block1_a), None).unwrap();
		backend.finalize_block(BlockId::hash(block2_a), None).unwrap();

		// leaves at same height stay. Leaves at lower heights pruned.
		assert_eq!(backend.blockchain().leaves().unwrap(), vec![block2_a, block2_b, block2_c]);
	}

	#[test]
	fn test_aux() {
		let backend: Backend<test_client::runtime::Block> = Backend::new_test(0, 0);
		assert!(backend.get_aux(b"test").unwrap().is_none());
		backend.insert_aux(&[(&b"test"[..], &b"hello"[..])], &[]).unwrap();
		assert_eq!(b"hello", &backend.get_aux(b"test").unwrap().unwrap()[..]);
		backend.insert_aux(&[], &[&b"test"[..]]).unwrap();
		assert!(backend.get_aux(b"test").unwrap().is_none());
	}

	#[test]
	fn test_finalize_block_with_justification() {
		use client::blockchain::{Backend as BlockChainBackend};

		let backend = Backend::<Block>::new_test(10, 10);

		let block0 = insert_header(&backend, 0, Default::default(), None, Default::default());
		let _ = insert_header(&backend, 1, block0, None, Default::default());

		let justification = Some(vec![1, 2, 3]);
		backend.finalize_block(BlockId::Number(1), justification.clone()).unwrap();

		assert_eq!(
			backend.blockchain().justification(BlockId::Number(1)).unwrap(),
			justification,
		);
	}

	#[test]
	fn test_finalize_multiple_blocks_in_single_op() {
		let backend = Backend::<Block>::new_test(10, 10);

		let block0 = insert_header(&backend, 0, Default::default(), None, Default::default());
		let block1 = insert_header(&backend, 1, block0, None, Default::default());
		let block2 = insert_header(&backend, 2, block1, None, Default::default());
		{
			let mut op = backend.begin_operation().unwrap();
			backend.begin_state_operation(&mut op, BlockId::Hash(block0)).unwrap();
			op.mark_finalized(BlockId::Hash(block1), None).unwrap();
			op.mark_finalized(BlockId::Hash(block2), None).unwrap();
			backend.commit_operation(op).unwrap();
		}
	}

	#[test]
	fn test_finalize_non_sequential() {
		let backend = Backend::<Block>::new_test(10, 10);

		let block0 = insert_header(&backend, 0, Default::default(), None, Default::default());
		let block1 = insert_header(&backend, 1, block0, None, Default::default());
		let block2 = insert_header(&backend, 2, block1, None, Default::default());
		{
			let mut op = backend.begin_operation().unwrap();
			backend.begin_state_operation(&mut op, BlockId::Hash(block0)).unwrap();
			op.mark_finalized(BlockId::Hash(block2), None).unwrap();
			backend.commit_operation(op).unwrap_err();
		}
	}
}<|MERGE_RESOLUTION|>--- conflicted
+++ resolved
@@ -42,13 +42,8 @@
 use client::backend::NewBlockState;
 use client::blockchain::HeaderBackend;
 use client::ExecutionStrategies;
-<<<<<<< HEAD
 use client::backend::{StorageCollection, ChildStorageCollection, PrunableStateChangesTrieStorage};
-use parity_codec::{Decode, Encode};
-=======
-use client::backend::{StorageCollection, ChildStorageCollection};
 use codec::{Decode, Encode};
->>>>>>> 6fbca29c
 use hash_db::{Hasher, Prefix};
 use kvdb::{KeyValueDB, DBTransaction};
 use trie::{MemoryDB, PrefixedMemoryDB, prefixed_key};
@@ -712,29 +707,6 @@
 		inmem
 	}
 
-<<<<<<< HEAD
-=======
-	/// Read (from storage or cache) changes trie config.
-	///
-	/// Currently changes tries configuration is set up once (at genesis) and could not
-	/// be changed. Thus, we'll actually read value once and then just use cached value.
-	fn changes_trie_config(&self, block: Block::Hash) -> Result<Option<ChangesTrieConfiguration>, client::error::Error> {
-		let mut cached_changes_trie_config = self.changes_trie_config.lock();
-		match cached_changes_trie_config.clone() {
-			Some(cached_changes_trie_config) => Ok(cached_changes_trie_config),
-			None => {
-				use client::backend::Backend;
-				let changes_trie_config = self
-					.state_at(BlockId::Hash(block))?
-					.storage(well_known_keys::CHANGES_TRIE_CONFIG)?
-					.and_then(|v| Decode::decode(&mut &*v).ok());
-				*cached_changes_trie_config = Some(changes_trie_config.clone());
-				Ok(changes_trie_config)
-			},
-		}
-	}
-
->>>>>>> 6fbca29c
 	/// Handle setting head within a transaction. `route_to` should be the last
 	/// block that existed in the database. `best_to` should be the best block
 	/// to be set.
