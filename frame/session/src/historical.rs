--- conflicted
+++ resolved
@@ -29,14 +29,9 @@
 use codec::{Encode, Decode};
 use sp_runtime::KeyTypeId;
 use sp_runtime::traits::{Convert, OpaqueKeys, Hash as HashT};
-<<<<<<< HEAD
 use sp_session::MembershipProof;
-use support::{decl_module, decl_storage};
-use support::{Parameter, print};
-=======
 use frame_support::{decl_module, decl_storage};
 use frame_support::{Parameter, print};
->>>>>>> 40a16efe
 use sp_trie::{MemoryDB, Trie, TrieMut, Recorder, EMPTY_PREFIX};
 use sp_trie::trie_types::{TrieDBMut, TrieDB};
 use super::{SessionIndex, Module as SessionModule};
@@ -272,18 +267,7 @@
 
 }
 
-<<<<<<< HEAD
-impl<T: Trait, D: AsRef<[u8]>> support::traits::KeyOwnerProofSystem<(KeyTypeId, D)>
-=======
-/// Proof of ownership of a specific key.
-#[derive(Encode, Decode, Clone)]
-pub struct Proof {
-	session: SessionIndex,
-	trie_nodes: Vec<Vec<u8>>,
-}
-
 impl<T: Trait, D: AsRef<[u8]>> frame_support::traits::KeyOwnerProofSystem<(KeyTypeId, D)>
->>>>>>> 40a16efe
 	for Module<T>
 {
 	type Proof = MembershipProof;
