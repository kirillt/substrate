// Copyright 2017-2020 Parity Technologies (UK) Ltd.
// This file is part of Substrate.

// Substrate is free software: you can redistribute it and/or modify
// it under the terms of the GNU General Public License as published by
// the Free Software Foundation, either version 3 of the License, or
// (at your option) any later version.

// Substrate is distributed in the hope that it will be useful,
// but WITHOUT ANY WARRANTY; without even the implied warranty of
// MERCHANTABILITY or FITNESS FOR A PARTICULAR PURPOSE.  See the
// GNU General Public License for more details.

// You should have received a copy of the GNU General Public License
// along with Substrate.  If not, see <http://www.gnu.org/licenses/>.

//! # Staking Module
//!
//! The Staking module is used to manage funds at stake by network maintainers.
//!
//! - [`staking::Trait`](./trait.Trait.html)
//! - [`Call`](./enum.Call.html)
//! - [`Module`](./struct.Module.html)
//!
//! ## Overview
//!
//! The Staking module is the means by which a set of network maintainers (known as _authorities_
//! in some contexts and _validators_ in others) are chosen based upon those who voluntarily place
//! funds under deposit. Under deposit, those funds are rewarded under normal operation but are
//! held at pain of _slash_ (expropriation) should the staked maintainer be found not to be
//! discharging its duties properly.
//!
//! ### Terminology
//! <!-- Original author of paragraph: @gavofyork -->
//!
//! - Staking: The process of locking up funds for some time, placing them at risk of slashing
//! (loss) in order to become a rewarded maintainer of the network.
//! - Validating: The process of running a node to actively maintain the network, either by
//! producing blocks or guaranteeing finality of the chain.
//! - Nominating: The process of placing staked funds behind one or more validators in order to
//! share in any reward, and punishment, they take.
//! - Stash account: The account holding an owner's funds used for staking.
//! - Controller account: The account that controls an owner's funds for staking.
//! - Era: A (whole) number of sessions, which is the period that the validator set (and each
//! validator's active nominator set) is recalculated and where rewards are paid out.
//! - Slash: The punishment of a staker by reducing its funds.
//!
//! ### Goals
//! <!-- Original author of paragraph: @gavofyork -->
//!
//! The staking system in Substrate NPoS is designed to make the following possible:
//!
//! - Stake funds that are controlled by a cold wallet.
//! - Withdraw some, or deposit more, funds without interrupting the role of an entity.
//! - Switch between roles (nominator, validator, idle) with minimal overhead.
//!
//! ### Scenarios
//!
//! #### Staking
//!
//! Almost any interaction with the Staking module requires a process of _**bonding**_ (also known
//! as being a _staker_). To become *bonded*, a fund-holding account known as the _stash account_,
//! which holds some or all of the funds that become frozen in place as part of the staking process,
//! is paired with an active **controller** account, which issues instructions on how they shall be
//! used.
//!
//! An account pair can become bonded using the [`bond`](./enum.Call.html#variant.bond) call.
//!
//! Stash accounts can change their associated controller using the
//! [`set_controller`](./enum.Call.html#variant.set_controller) call.
//!
//! There are three possible roles that any staked account pair can be in: `Validator`, `Nominator`
//! and `Idle` (defined in [`StakerStatus`](./enum.StakerStatus.html)). There are three
//! corresponding instructions to change between roles, namely:
//! [`validate`](./enum.Call.html#variant.validate), [`nominate`](./enum.Call.html#variant.nominate),
//! and [`chill`](./enum.Call.html#variant.chill).
//!
//! #### Validating
//!
//! A **validator** takes the role of either validating blocks or ensuring their finality,
//! maintaining the veracity of the network. A validator should avoid both any sort of malicious
//! misbehavior and going offline. Bonded accounts that state interest in being a validator do NOT
//! get immediately chosen as a validator. Instead, they are declared as a _candidate_ and they
//! _might_ get elected at the _next era_ as a validator. The result of the election is determined
//! by nominators and their votes.
//!
//! An account can become a validator candidate via the
//! [`validate`](./enum.Call.html#variant.validate) call.
//!
//! #### Nomination
//!
//! A **nominator** does not take any _direct_ role in maintaining the network, instead, it votes on
//! a set of validators  to be elected. Once interest in nomination is stated by an account, it
//! takes effect at the next election round. The funds in the nominator's stash account indicate the
//! _weight_ of its vote. Both the rewards and any punishment that a validator earns are shared
//! between the validator and its nominators. This rule incentivizes the nominators to NOT vote for
//! the misbehaving/offline validators as much as possible, simply because the nominators will also
//! lose funds if they vote poorly.
//!
//! An account can become a nominator via the [`nominate`](enum.Call.html#variant.nominate) call.
//!
//! #### Rewards and Slash
//!
//! The **reward and slashing** procedure is the core of the Staking module, attempting to _embrace
//! valid behavior_ while _punishing any misbehavior or lack of availability_.
//!
//! Slashing can occur at any point in time, once misbehavior is reported. Once slashing is
//! determined, a value is deducted from the balance of the validator and all the nominators who
//! voted for this validator (values are deducted from the _stash_ account of the slashed entity).
//!
//! Slashing logic is further described in the documentation of the `slashing` module.
//!
//! Similar to slashing, rewards are also shared among a validator and its associated nominators.
//! Yet, the reward funds are not always transferred to the stash account and can be configured.
//! See [Reward Calculation](#reward-calculation) for more details.
//!
//! #### Chilling
//!
//! Finally, any of the roles above can choose to step back temporarily and just chill for a while.
//! This means that if they are a nominator, they will not be considered as voters anymore and if
//! they are validators, they will no longer be a candidate for the next election.
//!
//! An account can step back via the [`chill`](enum.Call.html#variant.chill) call.
//!
//! ## Interface
//!
//! ### Dispatchable Functions
//!
//! The dispatchable functions of the Staking module enable the steps needed for entities to accept
//! and change their role, alongside some helper functions to get/set the metadata of the module.
//!
//! ### Public Functions
//!
//! The Staking module contains many public storage items and (im)mutable functions.
//!
//! ## Usage
//!
//! ### Example: Rewarding a validator by id.
//!
//! ```
//! use frame_support::{decl_module, dispatch};
//! use frame_system::{self as system, ensure_signed};
//! use pallet_staking::{self as staking};
//!
//! pub trait Trait: staking::Trait {}
//!
//! decl_module! {
//! 	pub struct Module<T: Trait> for enum Call where origin: T::Origin {
//!			/// Reward a validator.
//! 		pub fn reward_myself(origin) -> dispatch::DispatchResult {
//! 			let reported = ensure_signed(origin)?;
//! 			<staking::Module<T>>::reward_by_ids(vec![(reported, 10)]);
//! 			Ok(())
//! 		}
//! 	}
//! }
//! # fn main() { }
//! ```
//!
//! ## Implementation Details
//!
//! ### Slot Stake
//!
//! The term [`SlotStake`](./struct.Module.html#method.slot_stake) will be used throughout this
//! section. It refers to a value calculated at the end of each era, containing the _minimum value
//! at stake among all validators._ Note that a validator's value at stake might be a combination
//! of the validator's own stake and the votes it received. See [`Exposure`](./struct.Exposure.html)
//! for more details.
//!
//! ### Reward Calculation
//!
//! Validators and nominators are rewarded at the end of each era. The total reward of an era is
//! calculated using the era duration and the staking rate (the total amount of tokens staked by
//! nominators and validators, divided by the total token supply). It aims to incentivise toward a
//! defined staking rate. The full specification can be found
//! [here](https://research.web3.foundation/en/latest/polkadot/Token%20Economics.html#inflation-model).
//!
//! Total reward is split among validators and their nominators depending on the number of points
//! they received during the era. Points are added to a validator using
//! [`reward_by_ids`](./enum.Call.html#variant.reward_by_ids) or
//! [`reward_by_indices`](./enum.Call.html#variant.reward_by_indices).
//!
//! [`Module`](./struct.Module.html) implements
//! [`pallet_authorship::EventHandler`](../pallet_authorship/trait.EventHandler.html) to add reward points
//! to block producer and block producer of referenced uncles.
//!
//! The validator and its nominator split their reward as following:
//!
//! The validator can declare an amount, named
//! [`commission`](./struct.ValidatorPrefs.html#structfield.commission), that does not
//! get shared with the nominators at each reward payout through its
//! [`ValidatorPrefs`](./struct.ValidatorPrefs.html). This value gets deducted from the total reward
//! that is paid to the validator and its nominators. The remaining portion is split among the
//! validator and all of the nominators that nominated the validator, proportional to the value
//! staked behind this validator (_i.e._ dividing the
//! [`own`](./struct.Exposure.html#structfield.own) or
//! [`others`](./struct.Exposure.html#structfield.others) by
//! [`total`](./struct.Exposure.html#structfield.total) in [`Exposure`](./struct.Exposure.html)).
//!
//! All entities who receive a reward have the option to choose their reward destination
//! through the [`Payee`](./struct.Payee.html) storage item (see
//! [`set_payee`](enum.Call.html#variant.set_payee)), to be one of the following:
//!
//! - Controller account, (obviously) not increasing the staked value.
//! - Stash account, not increasing the staked value.
//! - Stash account, also increasing the staked value.
//!
//! ### Additional Fund Management Operations
//!
//! Any funds already placed into stash can be the target of the following operations:
//!
//! The controller account can free a portion (or all) of the funds using the
//! [`unbond`](enum.Call.html#variant.unbond) call. Note that the funds are not immediately
//! accessible. Instead, a duration denoted by [`BondingDuration`](./struct.BondingDuration.html)
//! (in number of eras) must pass until the funds can actually be removed. Once the
//! `BondingDuration` is over, the [`withdraw_unbonded`](./enum.Call.html#variant.withdraw_unbonded)
//! call can be used to actually withdraw the funds.
//!
//! Note that there is a limitation to the number of fund-chunks that can be scheduled to be
//! unlocked in the future via [`unbond`](enum.Call.html#variant.unbond). In case this maximum
//! (`MAX_UNLOCKING_CHUNKS`) is reached, the bonded account _must_ first wait until a successful
//! call to `withdraw_unbonded` to remove some of the chunks.
//!
//! ### Election Algorithm
//!
//! The current election algorithm is implemented based on Phragmén.
//! The reference implementation can be found
//! [here](https://github.com/w3f/consensus/tree/master/NPoS).
//!
//! The election algorithm, aside from electing the validators with the most stake value and votes,
//! tries to divide the nominator votes among candidates in an equal manner. To further assure this,
//! an optional post-processing can be applied that iteratively normalizes the nominator staked
//! values until the total difference among votes of a particular nominator are less than a
//! threshold.
//!
//! ## GenesisConfig
//!
//! The Staking module depends on the [`GenesisConfig`](./struct.GenesisConfig.html).
//!
//! ## Related Modules
//!
//! - [Balances](../pallet_balances/index.html): Used to manage values at stake.
//! - [Session](../pallet_session/index.html): Used to manage sessions. Also, a list of new validators
//! is stored in the Session module's `Validators` at the end of each era.

#![recursion_limit="128"]
#![cfg_attr(not(feature = "std"), no_std)]

#[cfg(test)]
mod mock;
#[cfg(test)]
mod tests;
mod migration;
mod slashing;

pub mod inflation;

use sp_std::{prelude::*, result};
use codec::{HasCompact, Encode, Decode};
use frame_support::{
	decl_module, decl_event, decl_storage, ensure, decl_error,
	weights::SimpleDispatchInfo,
	traits::{
		Currency, LockIdentifier, LockableCurrency,
		WithdrawReasons, OnUnbalanced, Imbalance, Get, Time
	}
};
use pallet_session::historical::SessionManager;
use sp_runtime::{
	Perbill,
	RuntimeDebug,
	curve::PiecewiseLinear,
	traits::{
		Convert, Zero, One, StaticLookup, CheckedSub, Saturating, Bounded, SaturatedConversion,
		SimpleArithmetic, EnsureOrigin,
	}
};
use sp_staking::{
	SessionIndex,
	offence::{OnOffenceHandler, OffenceDetails, Offence, ReportOffence},
};
#[cfg(feature = "std")]
use sp_runtime::{Serialize, Deserialize};
use frame_system::{self as system, ensure_signed, ensure_root};

use sp_phragmen::ExtendedBalance;
use frame_support::traits::OnReapAccount;

const DEFAULT_MINIMUM_VALIDATOR_COUNT: u32 = 4;
const MAX_NOMINATIONS: usize = 16;
const MAX_UNLOCKING_CHUNKS: usize = 32;
const STAKING_ID: LockIdentifier = *b"staking ";

/// Counter for the number of eras that have passed.
pub type EraIndex = u32;

/// Counter for the number of "reward" points earned by a given validator.
pub type Points = u32;

/// Reward points of an era. Used to split era total payout between validators.
#[derive(Encode, Decode, Default)]
pub struct EraPoints {
	/// Total number of points. Equals the sum of reward points for each validator.
	total: Points,
	/// The reward points earned by a given validator. The index of this vec corresponds to the
	/// index into the current validator set.
	individual: Vec<Points>,
}

impl EraPoints {
	/// Add the reward to the validator at the given index. Index must be valid
	/// (i.e. `index < current_elected.len()`).
	fn add_points_to_index(&mut self, index: u32, points: u32) {
		if let Some(new_total) = self.total.checked_add(points) {
			self.total = new_total;
			self.individual.resize((index as usize + 1).max(self.individual.len()), 0);
			self.individual[index as usize] += points; // Addition is less than total
		}
	}
}

/// Indicates the initial status of the staker.
#[derive(RuntimeDebug)]
#[cfg_attr(feature = "std", derive(Serialize, Deserialize))]
pub enum StakerStatus<AccountId> {
	/// Chilling.
	Idle,
	/// Declared desire in validating or already participating in it.
	Validator,
	/// Nominating for a group of other stakers.
	Nominator(Vec<AccountId>),
}

/// A destination account for payment.
#[derive(PartialEq, Eq, Copy, Clone, Encode, Decode, RuntimeDebug)]
pub enum RewardDestination {
	/// Pay into the stash account, increasing the amount at stake accordingly.
	Staked,
	/// Pay into the stash account, not increasing the amount at stake.
	Stash,
	/// Pay into the controller account.
	Controller,
}

impl Default for RewardDestination {
	fn default() -> Self {
		RewardDestination::Staked
	}
}

/// Preference of what happens regarding validation.
#[derive(PartialEq, Eq, Clone, Encode, Decode, RuntimeDebug)]
pub struct ValidatorPrefs {
	/// Reward that validator takes up-front; only the rest is split between themselves and
	/// nominators.
	#[codec(compact)]
	pub commission: Perbill,
}

impl Default for ValidatorPrefs {
	fn default() -> Self {
		ValidatorPrefs {
			commission: Default::default(),
		}
	}
}

/// Just a Balance/BlockNumber tuple to encode when a chunk of funds will be unlocked.
#[derive(PartialEq, Eq, Clone, Encode, Decode, RuntimeDebug)]
pub struct UnlockChunk<Balance: HasCompact> {
	/// Amount of funds to be unlocked.
	#[codec(compact)]
	value: Balance,
	/// Era number at which point it'll be unlocked.
	#[codec(compact)]
	era: EraIndex,
}

/// The ledger of a (bonded) stash.
#[derive(PartialEq, Eq, Clone, Encode, Decode, RuntimeDebug)]
pub struct StakingLedger<AccountId, Balance: HasCompact> {
	/// The stash account whose balance is actually locked and at stake.
	pub stash: AccountId,
	/// The total amount of the stash's balance that we are currently accounting for.
	/// It's just `active` plus all the `unlocking` balances.
	#[codec(compact)]
	pub total: Balance,
	/// The total amount of the stash's balance that will be at stake in any forthcoming
	/// rounds.
	#[codec(compact)]
	pub active: Balance,
	/// Any balance that is becoming free, which may eventually be transferred out
	/// of the stash (assuming it doesn't get slashed first).
	pub unlocking: Vec<UnlockChunk<Balance>>,
}

impl<
	AccountId,
	Balance: HasCompact + Copy + Saturating + SimpleArithmetic,
> StakingLedger<AccountId, Balance> {
	/// Remove entries from `unlocking` that are sufficiently old and reduce the
	/// total by the sum of their balances.
	fn consolidate_unlocked(self, current_era: EraIndex) -> Self {
		let mut total = self.total;
		let unlocking = self.unlocking.into_iter()
			.filter(|chunk| if chunk.era > current_era {
				true
			} else {
				total = total.saturating_sub(chunk.value);
				false
			})
			.collect();
		Self { total, active: self.active, stash: self.stash, unlocking }
	}

	/// Re-bond funds that were scheduled for unlocking.
	fn rebond(mut self, value: Balance) -> Self {
		let mut unlocking_balance: Balance = Zero::zero();

		while let Some(last) = self.unlocking.last_mut() {
			if unlocking_balance + last.value <= value {
				unlocking_balance += last.value;
				self.active += last.value;
				self.unlocking.pop();
			} else {
				let diff = value - unlocking_balance;

				unlocking_balance += diff;
				self.active += diff;
				last.value -= diff;
			}

			if unlocking_balance >= value {
				break
			}
		}

		self
	}
}

impl<AccountId, Balance> StakingLedger<AccountId, Balance> where
	Balance: SimpleArithmetic + Saturating + Copy,
{
	/// Slash the validator for a given amount of balance. This can grow the value
	/// of the slash in the case that the validator has less than `minimum_balance`
	/// active funds. Returns the amount of funds actually slashed.
	///
	/// Slashes from `active` funds first, and then `unlocking`, starting with the
	/// chunks that are closest to unlocking.
	fn slash(
		&mut self,
		mut value: Balance,
		minimum_balance: Balance,
	) -> Balance {
		let pre_total = self.total;
		let total = &mut self.total;
		let active = &mut self.active;

		let slash_out_of = |
			total_remaining: &mut Balance,
			target: &mut Balance,
			value: &mut Balance,
		| {
			let mut slash_from_target = (*value).min(*target);

			if !slash_from_target.is_zero() {
				*target -= slash_from_target;

				// don't leave a dust balance in the staking system.
				if *target <= minimum_balance {
					slash_from_target += *target;
					*value += sp_std::mem::replace(target, Zero::zero());
				}

				*total_remaining = total_remaining.saturating_sub(slash_from_target);
				*value -= slash_from_target;
			}
		};

		slash_out_of(total, active, &mut value);

		let i = self.unlocking.iter_mut()
			.map(|chunk| {
				slash_out_of(total, &mut chunk.value, &mut value);
				chunk.value
			})
			.take_while(|value| value.is_zero()) // take all fully-consumed chunks out.
			.count();

		// kill all drained chunks.
		let _ = self.unlocking.drain(..i);

		pre_total.saturating_sub(*total)
	}
}

/// A record of the nominations made by a specific account.
#[derive(PartialEq, Eq, Clone, Encode, Decode, RuntimeDebug)]
pub struct Nominations<AccountId> {
	/// The targets of nomination.
	pub targets: Vec<AccountId>,
	/// The era the nominations were submitted.
	pub submitted_in: EraIndex,
	/// Whether the nominations have been suppressed.
	pub suppressed: bool,
}

/// The amount of exposure (to slashing) than an individual nominator has.
#[derive(PartialEq, Eq, PartialOrd, Ord, Clone, Encode, Decode, RuntimeDebug)]
pub struct IndividualExposure<AccountId, Balance: HasCompact> {
	/// The stash account of the nominator in question.
	who: AccountId,
	/// Amount of funds exposed.
	#[codec(compact)]
	value: Balance,
}

/// A snapshot of the stake backing a single validator in the system.
#[derive(PartialEq, Eq, PartialOrd, Ord, Clone, Encode, Decode, Default, RuntimeDebug)]
pub struct Exposure<AccountId, Balance: HasCompact> {
	/// The total balance backing this validator.
	#[codec(compact)]
	pub total: Balance,
	/// The validator's own stash that is exposed.
	#[codec(compact)]
	pub own: Balance,
	/// The portions of nominators stashes that are exposed.
	pub others: Vec<IndividualExposure<AccountId, Balance>>,
}

/// A pending slash record. The value of the slash has been computed but not applied yet,
/// rather deferred for several eras.
#[derive(Encode, Decode, Default, RuntimeDebug)]
pub struct UnappliedSlash<AccountId, Balance: HasCompact> {
	/// The stash ID of the offending validator.
	validator: AccountId,
	/// The validator's own slash.
	own: Balance,
	/// All other slashed stakers and amounts.
	others: Vec<(AccountId, Balance)>,
	/// Reporters of the offence; bounty payout recipients.
	reporters: Vec<AccountId>,
	/// The amount of payout.
	payout: Balance,
}

pub type BalanceOf<T> =
	<<T as Trait>::Currency as Currency<<T as frame_system::Trait>::AccountId>>::Balance;
type PositiveImbalanceOf<T> =
	<<T as Trait>::Currency as Currency<<T as frame_system::Trait>::AccountId>>::PositiveImbalance;
type NegativeImbalanceOf<T> =
	<<T as Trait>::Currency as Currency<<T as frame_system::Trait>::AccountId>>::NegativeImbalance;
type MomentOf<T> = <<T as Trait>::Time as Time>::Moment;

/// Means for interacting with a specialized version of the `session` trait.
///
/// This is needed because `Staking` sets the `ValidatorIdOf` of the `pallet_session::Trait`
pub trait SessionInterface<AccountId>: frame_system::Trait {
	/// Disable a given validator by stash ID.
	///
	/// Returns `true` if new era should be forced at the end of this session.
	/// This allows preventing a situation where there is too many validators
	/// disabled and block production stalls.
	fn disable_validator(validator: &AccountId) -> Result<bool, ()>;
	/// Get the validators from session.
	fn validators() -> Vec<AccountId>;
	/// Prune historical session tries up to but not including the given index.
	fn prune_historical_up_to(up_to: SessionIndex);
}

impl<T: Trait> SessionInterface<<T as frame_system::Trait>::AccountId> for T where
	T: pallet_session::Trait<ValidatorId = <T as frame_system::Trait>::AccountId>,
	T: pallet_session::historical::Trait<
		FullIdentification = Exposure<<T as frame_system::Trait>::AccountId, BalanceOf<T>>,
		FullIdentificationOf = ExposureOf<T>,
	>,
	T::SessionHandler: pallet_session::SessionHandler<<T as frame_system::Trait>::AccountId>,
	T::SessionManager: pallet_session::SessionManager<<T as frame_system::Trait>::AccountId>,
	T::ValidatorIdOf: Convert<<T as frame_system::Trait>::AccountId, Option<<T as frame_system::Trait>::AccountId>>
{
	fn disable_validator(validator: &<T as frame_system::Trait>::AccountId) -> Result<bool, ()> {
		<pallet_session::Module<T>>::disable(validator)
	}

	fn validators() -> Vec<<T as frame_system::Trait>::AccountId> {
		<pallet_session::Module<T>>::validators()
	}

	fn prune_historical_up_to(up_to: SessionIndex) {
		<pallet_session::historical::Module<T>>::prune_up_to(up_to);
	}
}

pub trait Trait: frame_system::Trait {
	/// The staking balance.
	type Currency: LockableCurrency<Self::AccountId, Moment=Self::BlockNumber>;

	/// Time used for computing era duration.
	type Time: Time;

	/// Convert a balance into a number used for election calculation.
	/// This must fit into a `u64` but is allowed to be sensibly lossy.
	/// TODO: #1377
	/// The backward convert should be removed as the new Phragmen API returns ratio.
	/// The post-processing needs it but will be moved to off-chain. TODO: #2908
	type CurrencyToVote: Convert<BalanceOf<Self>, u64> + Convert<u128, BalanceOf<Self>>;

	/// Tokens have been minted and are unused for validator-reward.
	type RewardRemainder: OnUnbalanced<NegativeImbalanceOf<Self>>;

	/// The overarching event type.
	type Event: From<Event<Self>> + Into<<Self as frame_system::Trait>::Event>;

	/// Handler for the unbalanced reduction when slashing a staker.
	type Slash: OnUnbalanced<NegativeImbalanceOf<Self>>;

	/// Handler for the unbalanced increment when rewarding a staker.
	type Reward: OnUnbalanced<PositiveImbalanceOf<Self>>;

	/// Number of sessions per era.
	type SessionsPerEra: Get<SessionIndex>;

	/// Number of eras that staked funds must remain bonded for.
	type BondingDuration: Get<EraIndex>;

	/// Number of eras that slashes are deferred by, after computation. This
	/// should be less than the bonding duration. Set to 0 if slashes should be
	/// applied immediately, without opportunity for intervention.
	type SlashDeferDuration: Get<EraIndex>;

	/// The origin which can cancel a deferred slash. Root can always do this.
	type SlashCancelOrigin: EnsureOrigin<Self::Origin>;

	/// Interface for interacting with a session module.
	type SessionInterface: self::SessionInterface<Self::AccountId>;

	/// The NPoS reward curve to use.
	type RewardCurve: Get<&'static PiecewiseLinear<'static>>;
}

/// Mode of era-forcing.
#[derive(Copy, Clone, PartialEq, Eq, Encode, Decode, RuntimeDebug)]
#[cfg_attr(feature = "std", derive(Serialize, Deserialize))]
pub enum Forcing {
	/// Not forcing anything - just let whatever happen.
	NotForcing,
	/// Force a new era, then reset to `NotForcing` as soon as it is done.
	ForceNew,
	/// Avoid a new era indefinitely.
	ForceNone,
	/// Force a new era at the end of all sessions indefinitely.
	ForceAlways,
}

impl Default for Forcing {
	fn default() -> Self { Forcing::NotForcing }
}

decl_storage! {
	trait Store for Module<T: Trait> as Staking {

		/// The ideal number of staking participants.
		pub ValidatorCount get(fn validator_count) config(): u32;
		/// Minimum number of staking participants before emergency conditions are imposed.
		pub MinimumValidatorCount get(fn minimum_validator_count) config():
			u32 = DEFAULT_MINIMUM_VALIDATOR_COUNT;

		/// Any validators that may never be slashed or forcibly kicked. It's a Vec since they're
		/// easy to initialize and the performance hit is minimal (we expect no more than four
		/// invulnerables) and restricted to testnets.
		pub Invulnerables get(fn invulnerables) config(): Vec<T::AccountId>;

		/// Map from all locked "stash" accounts to the controller account.
		pub Bonded get(fn bonded): map hasher(blake2_256) T::AccountId => Option<T::AccountId>;
		/// Map from all (unlocked) "controller" accounts to the info regarding the staking.
		pub Ledger get(fn ledger):
			map hasher(blake2_256) T::AccountId
			=> Option<StakingLedger<T::AccountId, BalanceOf<T>>>;

		/// Where the reward payment should be made. Keyed by stash.
		pub Payee get(fn payee): map hasher(blake2_256) T::AccountId => RewardDestination;

		/// The map from (wannabe) validator stash key to the preferences of that validator.
		pub Validators get(fn validators):
			linked_map hasher(blake2_256) T::AccountId => ValidatorPrefs;

		/// The map from nominator stash key to the set of stash keys of all validators to nominate.
		///
		/// NOTE: is private so that we can ensure upgraded before all typical accesses.
		/// Direct storage APIs can still bypass this protection.
		Nominators get(fn nominators):
			linked_map hasher(blake2_256) T::AccountId => Option<Nominations<T::AccountId>>;

		/// Nominators for a particular account that is in action right now. You can't iterate
		/// through validators here, but you can find them in the Session module.
		///
		/// This is keyed by the stash account.
		pub Stakers get(fn stakers):
			map hasher(blake2_256) T::AccountId => Exposure<T::AccountId, BalanceOf<T>>;

		/// The currently elected validator set keyed by stash account ID.
		pub CurrentElected get(fn current_elected): Vec<T::AccountId>;

		/// The current era index.
		pub CurrentEra get(fn current_era) config(): EraIndex;

		/// The start of the current era.
		pub CurrentEraStart get(fn current_era_start): MomentOf<T>;

		/// The session index at which the current era started.
		pub CurrentEraStartSessionIndex get(fn current_era_start_session_index): SessionIndex;

		/// Rewards for the current era. Using indices of current elected set.
		CurrentEraPointsEarned get(fn current_era_reward): EraPoints;

		/// The amount of balance actively at stake for each validator slot, currently.
		///
		/// This is used to derive rewards and punishments.
		pub SlotStake get(fn slot_stake) build(|config: &GenesisConfig<T>| {
			config.stakers.iter().map(|&(_, _, value, _)| value).min().unwrap_or_default()
		}): BalanceOf<T>;

		/// True if the next session change will be a new era regardless of index.
		pub ForceEra get(fn force_era) config(): Forcing;

		/// The percentage of the slash that is distributed to reporters.
		///
		/// The rest of the slashed value is handled by the `Slash`.
		pub SlashRewardFraction get(fn slash_reward_fraction) config(): Perbill;

		/// The amount of currency given to reporters of a slash event which was
		/// canceled by extraordinary circumstances (e.g. governance).
		pub CanceledSlashPayout get(fn canceled_payout) config(): BalanceOf<T>;

		/// All unapplied slashes that are queued for later.
		pub UnappliedSlashes:
			map hasher(blake2_256) EraIndex => Vec<UnappliedSlash<T::AccountId, BalanceOf<T>>>;

		/// A mapping from still-bonded eras to the first session index of that era.
		BondedEras: Vec<(EraIndex, SessionIndex)>;

		/// All slashing events on validators, mapped by era to the highest slash proportion
		/// and slash value of the era.
		ValidatorSlashInEra:
			double_map hasher(blake2_256) EraIndex, hasher(twox_128) T::AccountId
			=> Option<(Perbill, BalanceOf<T>)>;

		/// All slashing events on nominators, mapped by era to the highest slash value of the era.
		NominatorSlashInEra:
			double_map hasher(blake2_256) EraIndex, hasher(twox_128) T::AccountId
			=> Option<BalanceOf<T>>;

		/// Slashing spans for stash accounts.
		SlashingSpans: map hasher(blake2_256) T::AccountId => Option<slashing::SlashingSpans>;

		/// Records information about the maximum slash of a stash within a slashing span,
		/// as well as how much reward has been paid out.
		SpanSlash:
			map hasher(blake2_256) (T::AccountId, slashing::SpanIndex)
			=> slashing::SpanRecord<BalanceOf<T>>;

		/// The earliest era for which we have a pending, unapplied slash.
		EarliestUnappliedSlash: Option<EraIndex>;

		/// The version of storage for upgrade.
		StorageVersion: u32;
	}
	add_extra_genesis {
		config(stakers):
			Vec<(T::AccountId, T::AccountId, BalanceOf<T>, StakerStatus<T::AccountId>)>;
		build(|config: &GenesisConfig<T>| {
			for &(ref stash, ref controller, balance, ref status) in &config.stakers {
				assert!(
					T::Currency::free_balance(&stash) >= balance,
					"Stash does not have enough balance to bond."
				);
				let _ = <Module<T>>::bond(
					T::Origin::from(Some(stash.clone()).into()),
					T::Lookup::unlookup(controller.clone()),
					balance,
					RewardDestination::Staked,
				);
				let _ = match status {
					StakerStatus::Validator => {
						<Module<T>>::validate(
							T::Origin::from(Some(controller.clone()).into()),
							Default::default(),
						)
					},
					StakerStatus::Nominator(votes) => {
						<Module<T>>::nominate(
							T::Origin::from(Some(controller.clone()).into()),
							votes.iter().map(|l| T::Lookup::unlookup(l.clone())).collect(),
						)
					}, _ => Ok(())
				};
			}

			StorageVersion::put(migration::CURRENT_VERSION);
		});
	}
}

decl_event!(
	pub enum Event<T> where Balance = BalanceOf<T>, <T as frame_system::Trait>::AccountId {
		/// All validators have been rewarded by the first balance; the second is the remainder
		/// from the maximum amount of reward.
		Reward(Balance, Balance),
		/// One validator (and its nominators) has been slashed by the given amount.
		Slash(AccountId, Balance),
		/// An old slashing report from a prior era was discarded because it could
		/// not be processed.
		OldSlashingReportDiscarded(SessionIndex),
	}
);

decl_error! {
	/// Error for the staking module.
	pub enum Error for Module<T: Trait> {
		/// Not a controller account.
		NotController,
		/// Not a stash account.
		NotStash,
		/// Stash is already bonded.
		AlreadyBonded,
		/// Controller is already paired.
		AlreadyPaired,
		/// Targets cannot be empty.
		EmptyTargets,
		/// Duplicate index.
		DuplicateIndex,
		/// Slash record index out of bounds.
		InvalidSlashIndex,
		/// Can not bond with value less than minimum balance.
		InsufficientValue,
		/// Can not schedule more unlock chunks.
		NoMoreChunks,
		/// Can not rebond without unlocking chunks.
		NoUnlockChunk,
	}
}

decl_module! {
	pub struct Module<T: Trait> for enum Call where origin: T::Origin {
		/// Number of sessions per era.
		const SessionsPerEra: SessionIndex = T::SessionsPerEra::get();

		/// Number of eras that staked funds must remain bonded for.
		const BondingDuration: EraIndex = T::BondingDuration::get();

		type Error = Error<T>;

		fn deposit_event() = default;

		fn on_initialize() {
			Self::ensure_storage_upgraded();
		}

		fn on_finalize() {
			// Set the start of the first era.
			if !<CurrentEraStart<T>>::exists() {
				<CurrentEraStart<T>>::put(T::Time::now());
			}
		}

		/// Take the origin account as a stash and lock up `value` of its balance. `controller` will
		/// be the account that controls it.
		///
		/// `value` must be more than the `minimum_balance` specified by `T::Currency`.
		///
		/// The dispatch origin for this call must be _Signed_ by the stash account.
		///
		/// # <weight>
		/// - Independent of the arguments. Moderate complexity.
		/// - O(1).
		/// - Three extra DB entries.
		///
		/// NOTE: Two of the storage writes (`Self::bonded`, `Self::payee`) are _never_ cleaned unless
		/// the `origin` falls below _existential deposit_ and gets removed as dust.
		/// # </weight>
		#[weight = SimpleDispatchInfo::FixedNormal(500_000)]
		fn bond(origin,
			controller: <T::Lookup as StaticLookup>::Source,
			#[compact] value: BalanceOf<T>,
			payee: RewardDestination
		) {
			let stash = ensure_signed(origin)?;

			if <Bonded<T>>::exists(&stash) {
				Err(Error::<T>::AlreadyBonded)?
			}

			let controller = T::Lookup::lookup(controller)?;

			if <Ledger<T>>::exists(&controller) {
				Err(Error::<T>::AlreadyPaired)?
			}

			// reject a bond which is considered to be _dust_.
			if value < T::Currency::minimum_balance() {
				Err(Error::<T>::InsufficientValue)?
			}

			// You're auto-bonded forever, here. We might improve this by only bonding when
			// you actually validate/nominate and remove once you unbond __everything__.
			<Bonded<T>>::insert(&stash, &controller);
			<Payee<T>>::insert(&stash, payee);

			let stash_balance = T::Currency::free_balance(&stash);
			let value = value.min(stash_balance);
			let item = StakingLedger { stash, total: value, active: value, unlocking: vec![] };
			Self::update_ledger(&controller, &item);
		}

		/// Add some extra amount that have appeared in the stash `free_balance` into the balance up
		/// for staking.
		///
		/// Use this if there are additional funds in your stash account that you wish to bond.
		/// Unlike [`bond`] or [`unbond`] this function does not impose any limitation on the amount
		/// that can be added.
		///
		/// The dispatch origin for this call must be _Signed_ by the stash, not the controller.
		///
		/// # <weight>
		/// - Independent of the arguments. Insignificant complexity.
		/// - O(1).
		/// - One DB entry.
		/// # </weight>
		#[weight = SimpleDispatchInfo::FixedNormal(500_000)]
		fn bond_extra(origin, #[compact] max_additional: BalanceOf<T>) {
			let stash = ensure_signed(origin)?;

			let controller = Self::bonded(&stash).ok_or(Error::<T>::NotStash)?;
			let mut ledger = Self::ledger(&controller).ok_or(Error::<T>::NotController)?;

			let stash_balance = T::Currency::free_balance(&stash);

			if let Some(extra) = stash_balance.checked_sub(&ledger.total) {
				let extra = extra.min(max_additional);
				ledger.total += extra;
				ledger.active += extra;
				Self::update_ledger(&controller, &ledger);
			}
		}

		/// Schedule a portion of the stash to be unlocked ready for transfer out after the bond
		/// period ends. If this leaves an amount actively bonded less than
		/// T::Currency::minimum_balance(), then it is increased to the full amount.
		///
		/// Once the unlock period is done, you can call `withdraw_unbonded` to actually move
		/// the funds out of management ready for transfer.
		///
		/// No more than a limited number of unlocking chunks (see `MAX_UNLOCKING_CHUNKS`)
		/// can co-exists at the same time. In that case, [`Call::withdraw_unbonded`] need
		/// to be called first to remove some of the chunks (if possible).
		///
		/// The dispatch origin for this call must be _Signed_ by the controller, not the stash.
		///
		/// See also [`Call::withdraw_unbonded`].
		///
		/// # <weight>
		/// - Independent of the arguments. Limited but potentially exploitable complexity.
		/// - Contains a limited number of reads.
		/// - Each call (requires the remainder of the bonded balance to be above `minimum_balance`)
		///   will cause a new entry to be inserted into a vector (`Ledger.unlocking`) kept in storage.
		///   The only way to clean the aforementioned storage item is also user-controlled via `withdraw_unbonded`.
		/// - One DB entry.
		/// </weight>
		#[weight = SimpleDispatchInfo::FixedNormal(400_000)]
		fn unbond(origin, #[compact] value: BalanceOf<T>) {
			let controller = ensure_signed(origin)?;
			let mut ledger = Self::ledger(&controller).ok_or(Error::<T>::NotController)?;
			ensure!(
				ledger.unlocking.len() < MAX_UNLOCKING_CHUNKS,
				Error::<T>::NoMoreChunks,
			);

			let mut value = value.min(ledger.active);

			if !value.is_zero() {
				ledger.active -= value;

				// Avoid there being a dust balance left in the staking system.
				if ledger.active < T::Currency::minimum_balance() {
					value += ledger.active;
					ledger.active = Zero::zero();
				}

				let era = Self::current_era() + T::BondingDuration::get();
				ledger.unlocking.push(UnlockChunk { value, era });
				Self::update_ledger(&controller, &ledger);
			}
		}

		/// Remove any unlocked chunks from the `unlocking` queue from our management.
		///
		/// This essentially frees up that balance to be used by the stash account to do
		/// whatever it wants.
		///
		/// The dispatch origin for this call must be _Signed_ by the controller, not the stash.
		///
		/// See also [`Call::unbond`].
		///
		/// # <weight>
		/// - Could be dependent on the `origin` argument and how much `unlocking` chunks exist.
		///  It implies `consolidate_unlocked` which loops over `Ledger.unlocking`, which is
		///  indirectly user-controlled. See [`unbond`] for more detail.
		/// - Contains a limited number of reads, yet the size of which could be large based on `ledger`.
		/// - Writes are limited to the `origin` account key.
		/// # </weight>
		#[weight = SimpleDispatchInfo::FixedNormal(400_000)]
		fn withdraw_unbonded(origin) {
			let controller = ensure_signed(origin)?;
			let ledger = Self::ledger(&controller).ok_or(Error::<T>::NotController)?;
			let ledger = ledger.consolidate_unlocked(Self::current_era());

			if ledger.unlocking.is_empty() && ledger.active.is_zero() {
				// This account must have called `unbond()` with some value that caused the active
				// portion to fall below existential deposit + will have no more unlocking chunks
				// left. We can now safely remove this.
				let stash = ledger.stash;
				// remove the lock.
				T::Currency::remove_lock(STAKING_ID, &stash);
				// remove all staking-related information.
				Self::kill_stash(&stash);
			} else {
				// This was the consequence of a partial unbond. just update the ledger and move on.
				Self::update_ledger(&controller, &ledger);
			}
		}

		/// Declare the desire to validate for the origin controller.
		///
		/// Effects will be felt at the beginning of the next era.
		///
		/// The dispatch origin for this call must be _Signed_ by the controller, not the stash.
		///
		/// # <weight>
		/// - Independent of the arguments. Insignificant complexity.
		/// - Contains a limited number of reads.
		/// - Writes are limited to the `origin` account key.
		/// # </weight>
		#[weight = SimpleDispatchInfo::FixedNormal(750_000)]
		fn validate(origin, prefs: ValidatorPrefs) {
			Self::ensure_storage_upgraded();

			let controller = ensure_signed(origin)?;
			let ledger = Self::ledger(&controller).ok_or(Error::<T>::NotController)?;
			let stash = &ledger.stash;
			<Nominators<T>>::remove(stash);
			<Validators<T>>::insert(stash, prefs);
		}

		/// Declare the desire to nominate `targets` for the origin controller.
		///
		/// Effects will be felt at the beginning of the next era.
		///
		/// The dispatch origin for this call must be _Signed_ by the controller, not the stash.
		///
		/// # <weight>
		/// - The transaction's complexity is proportional to the size of `targets`,
		/// which is capped at `MAX_NOMINATIONS`.
		/// - Both the reads and writes follow a similar pattern.
		/// # </weight>
		#[weight = SimpleDispatchInfo::FixedNormal(750_000)]
		fn nominate(origin, targets: Vec<<T::Lookup as StaticLookup>::Source>) {
			Self::ensure_storage_upgraded();

			let controller = ensure_signed(origin)?;
			let ledger = Self::ledger(&controller).ok_or(Error::<T>::NotController)?;
			let stash = &ledger.stash;
			ensure!(!targets.is_empty(), Error::<T>::EmptyTargets);
			let targets = targets.into_iter()
				.take(MAX_NOMINATIONS)
				.map(|t| T::Lookup::lookup(t))
				.collect::<result::Result<Vec<T::AccountId>, _>>()?;

			let nominations = Nominations {
				targets,
				submitted_in: Self::current_era(),
				suppressed: false,
			};

			<Validators<T>>::remove(stash);
			<Nominators<T>>::insert(stash, &nominations);
		}

		/// Declare no desire to either validate or nominate.
		///
		/// Effects will be felt at the beginning of the next era.
		///
		/// The dispatch origin for this call must be _Signed_ by the controller, not the stash.
		///
		/// # <weight>
		/// - Independent of the arguments. Insignificant complexity.
		/// - Contains one read.
		/// - Writes are limited to the `origin` account key.
		/// # </weight>
		#[weight = SimpleDispatchInfo::FixedNormal(500_000)]
		fn chill(origin) {
			let controller = ensure_signed(origin)?;
			let ledger = Self::ledger(&controller).ok_or(Error::<T>::NotController)?;
			Self::chill_stash(&ledger.stash);
		}

		/// (Re-)set the payment target for a controller.
		///
		/// Effects will be felt at the beginning of the next era.
		///
		/// The dispatch origin for this call must be _Signed_ by the controller, not the stash.
		///
		/// # <weight>
		/// - Independent of the arguments. Insignificant complexity.
		/// - Contains a limited number of reads.
		/// - Writes are limited to the `origin` account key.
		/// # </weight>
		#[weight = SimpleDispatchInfo::FixedNormal(500_000)]
		fn set_payee(origin, payee: RewardDestination) {
			let controller = ensure_signed(origin)?;
			let ledger = Self::ledger(&controller).ok_or(Error::<T>::NotController)?;
			let stash = &ledger.stash;
			<Payee<T>>::insert(stash, payee);
		}

		/// (Re-)set the controller of a stash.
		///
		/// Effects will be felt at the beginning of the next era.
		///
		/// The dispatch origin for this call must be _Signed_ by the stash, not the controller.
		///
		/// # <weight>
		/// - Independent of the arguments. Insignificant complexity.
		/// - Contains a limited number of reads.
		/// - Writes are limited to the `origin` account key.
		/// # </weight>
		#[weight = SimpleDispatchInfo::FixedNormal(750_000)]
		fn set_controller(origin, controller: <T::Lookup as StaticLookup>::Source) {
			let stash = ensure_signed(origin)?;
			let old_controller = Self::bonded(&stash).ok_or(Error::<T>::NotStash)?;
			let controller = T::Lookup::lookup(controller)?;
			if <Ledger<T>>::exists(&controller) {
				Err(Error::<T>::AlreadyPaired)?
			}
			if controller != old_controller {
				<Bonded<T>>::insert(&stash, &controller);
				if let Some(l) = <Ledger<T>>::take(&old_controller) {
					<Ledger<T>>::insert(&controller, l);
				}
			}
		}

		/// The ideal number of validators.
		#[weight = SimpleDispatchInfo::FixedNormal(5_000)]
		fn set_validator_count(origin, #[compact] new: u32) {
			ensure_root(origin)?;
			ValidatorCount::put(new);
		}

		// ----- Root calls.

		/// Force there to be no new eras indefinitely.
		///
		/// # <weight>
		/// - No arguments.
		/// # </weight>
		#[weight = SimpleDispatchInfo::FixedNormal(5_000)]
		fn force_no_eras(origin) {
			ensure_root(origin)?;
			ForceEra::put(Forcing::ForceNone);
		}

		/// Force there to be a new era at the end of the next session. After this, it will be
		/// reset to normal (non-forced) behaviour.
		///
		/// # <weight>
		/// - No arguments.
		/// # </weight>
		#[weight = SimpleDispatchInfo::FixedNormal(5_000)]
		fn force_new_era(origin) {
			ensure_root(origin)?;
			ForceEra::put(Forcing::ForceNew);
		}

		/// Set the validators who cannot be slashed (if any).
		#[weight = SimpleDispatchInfo::FixedNormal(5_000)]
		fn set_invulnerables(origin, validators: Vec<T::AccountId>) {
			ensure_root(origin)?;
			<Invulnerables<T>>::put(validators);
		}

		/// Force a current staker to become completely unstaked, immediately.
<<<<<<< HEAD
		///
		/// # <weight>
		/// - O(1) storage writes
		/// # </weight>
		#[weight = SimpleDispatchInfo::FreeOperational]
=======
		#[weight = SimpleDispatchInfo::FixedNormal(10_000)]
>>>>>>> bf250d1c
		fn force_unstake(origin, stash: T::AccountId) {
			ensure_root(origin)?;

			// remove the lock.
			T::Currency::remove_lock(STAKING_ID, &stash);
			// remove all staking-related information.
			Self::kill_stash(&stash);
		}

		/// Force there to be a new era at the end of sessions indefinitely.
		///
		/// # <weight>
		/// - One storage write
		/// # </weight>
		#[weight = SimpleDispatchInfo::FixedNormal(5_000)]
		fn force_new_era_always(origin) {
			ensure_root(origin)?;
			ForceEra::put(Forcing::ForceAlways);
		}

		/// Cancel enactment of a deferred slash. Can be called by either the root origin or
		/// the `T::SlashCancelOrigin`.
		/// passing the era and indices of the slashes for that era to kill.
		///
		/// # <weight>
		/// - One storage write.
		/// # </weight>
		#[weight = SimpleDispatchInfo::FixedNormal(1_000_000)]
		fn cancel_deferred_slash(origin, era: EraIndex, slash_indices: Vec<u32>) {
			T::SlashCancelOrigin::try_origin(origin)
				.map(|_| ())
				.or_else(ensure_root)?;

			let mut slash_indices = slash_indices;
			slash_indices.sort_unstable();
			let mut unapplied = <Self as Store>::UnappliedSlashes::get(&era);

			for (removed, index) in slash_indices.into_iter().enumerate() {
				let index = index as usize;

				// if `index` is not duplicate, `removed` must be <= index.
				ensure!(removed <= index, Error::<T>::DuplicateIndex);

				// all prior removals were from before this index, since the
				// list is sorted.
				let index = index - removed;
				ensure!(index < unapplied.len(), Error::<T>::InvalidSlashIndex);

				unapplied.remove(index);
			}

			<Self as Store>::UnappliedSlashes::insert(&era, &unapplied);
		}

		/// Rebond a portion of the stash scheduled to be unlocked.
		///
		/// # <weight>
		/// - Time complexity: O(1). Bounded by `MAX_UNLOCKING_CHUNKS`.
		/// - Storage changes: Can't increase storage, only decrease it.
		/// # </weight>
		#[weight = SimpleDispatchInfo::FixedNormal(500_000)]
		fn rebond(origin, #[compact] value: BalanceOf<T>) {
			let controller = ensure_signed(origin)?;
			let ledger = Self::ledger(&controller).ok_or(Error::<T>::NotController)?;
			ensure!(
				ledger.unlocking.len() > 0,
				Error::<T>::NoUnlockChunk,
			);

			let ledger = ledger.rebond(value);

			Self::update_ledger(&controller, &ledger);
		}
	}
}

impl<T: Trait> Module<T> {
	// PUBLIC IMMUTABLES

	/// The total balance that can be slashed from a stash account as of right now.
	pub fn slashable_balance_of(stash: &T::AccountId) -> BalanceOf<T> {
		Self::bonded(stash).and_then(Self::ledger).map(|l| l.active).unwrap_or_default()
	}

	// MUTABLES (DANGEROUS)

	/// Update the ledger for a controller. This will also update the stash lock. The lock will
	/// will lock the entire funds except paying for further transactions.
	fn update_ledger(
		controller: &T::AccountId,
		ledger: &StakingLedger<T::AccountId, BalanceOf<T>>
	) {
		T::Currency::set_lock(
			STAKING_ID,
			&ledger.stash,
			ledger.total,
			WithdrawReasons::all(),
		);
		<Ledger<T>>::insert(controller, ledger);
	}

	/// Chill a stash account.
	fn chill_stash(stash: &T::AccountId) {
		<Validators<T>>::remove(stash);
		<Nominators<T>>::remove(stash);
	}

	/// Ensures storage is upgraded to most recent necessary state.
	fn ensure_storage_upgraded() {
		migration::perform_migrations::<T>();
	}

	/// Actually make a payment to a staker. This uses the currency's reward function
	/// to pay the right payee for the given staker account.
	fn make_payout(stash: &T::AccountId, amount: BalanceOf<T>) -> Option<PositiveImbalanceOf<T>> {
		let dest = Self::payee(stash);
		match dest {
			RewardDestination::Controller => Self::bonded(stash)
				.and_then(|controller|
					T::Currency::deposit_into_existing(&controller, amount).ok()
				),
			RewardDestination::Stash =>
				T::Currency::deposit_into_existing(stash, amount).ok(),
			RewardDestination::Staked => Self::bonded(stash)
				.and_then(|c| Self::ledger(&c).map(|l| (c, l)))
				.and_then(|(controller, mut l)| {
					l.active += amount;
					l.total += amount;
					let r = T::Currency::deposit_into_existing(stash, amount).ok();
					Self::update_ledger(&controller, &l);
					r
				}),
		}
	}

	/// Reward a given validator by a specific amount. Add the reward to the validator's, and its
	/// nominators' balance, pro-rata based on their exposure, after having removed the validator's
	/// pre-payout cut.
	fn reward_validator(stash: &T::AccountId, reward: BalanceOf<T>) -> PositiveImbalanceOf<T> {
		let off_the_table = Self::validators(stash).commission * reward;
		let reward = reward.saturating_sub(off_the_table);
		let mut imbalance = <PositiveImbalanceOf<T>>::zero();
		let validator_cut = if reward.is_zero() {
			Zero::zero()
		} else {
			let exposure = Self::stakers(stash);
			let total = exposure.total.max(One::one());

			for i in &exposure.others {
				let per_u64 = Perbill::from_rational_approximation(i.value, total);
				imbalance.maybe_subsume(Self::make_payout(&i.who, per_u64 * reward));
			}

			let per_u64 = Perbill::from_rational_approximation(exposure.own, total);
			per_u64 * reward
		};

		imbalance.maybe_subsume(Self::make_payout(stash, validator_cut + off_the_table));

		imbalance
	}

	/// Session has just ended. Provide the validator set for the next session if it's an era-end.
	fn new_session(session_index: SessionIndex) -> Option<Vec<T::AccountId>> {
		let era_length = session_index.checked_sub(Self::current_era_start_session_index()).unwrap_or(0);
		match ForceEra::get() {
			Forcing::ForceNew => ForceEra::kill(),
			Forcing::ForceAlways => (),
			Forcing::NotForcing if era_length >= T::SessionsPerEra::get() => (),
			_ => return None,
		}

		Self::new_era(session_index)
	}

	/// Initialise the first session (and consequently the first era)
	fn initial_session() -> Option<Vec<T::AccountId>> {
		// note: `CurrentEraStart` is set in `on_finalize` of the first block because now is not
		// available yet.
		CurrentEraStartSessionIndex::put(0);
		BondedEras::mutate(|bonded| bonded.push((0, 0)));
		Self::select_validators().1
	}

	/// The era has changed - enact new staking set.
	///
	/// NOTE: This always happens immediately before a session change to ensure that new validators
	/// get a chance to set their session keys.
	fn new_era(start_session_index: SessionIndex) -> Option<Vec<T::AccountId>> {
		// Payout
		let points = CurrentEraPointsEarned::take();
		let now = T::Time::now();
		let previous_era_start = <CurrentEraStart<T>>::mutate(|v| {
			sp_std::mem::replace(v, now)
		});
		let era_duration = now - previous_era_start;
		if !era_duration.is_zero() {
			let validators = Self::current_elected();

			let validator_len: BalanceOf<T> = (validators.len() as u32).into();
			let total_rewarded_stake = Self::slot_stake() * validator_len;

			let (total_payout, max_payout) = inflation::compute_total_payout(
				&T::RewardCurve::get(),
				total_rewarded_stake.clone(),
				T::Currency::total_issuance(),
				// Duration of era; more than u64::MAX is rewarded as u64::MAX.
				era_duration.saturated_into::<u64>(),
			);

			let mut total_imbalance = <PositiveImbalanceOf<T>>::zero();

			for (v, p) in validators.iter().zip(points.individual.into_iter()) {
				if p != 0 {
					let reward = Perbill::from_rational_approximation(p, points.total) * total_payout;
					total_imbalance.subsume(Self::reward_validator(v, reward));
				}
			}

			// assert!(total_imbalance.peek() == total_payout)
			let total_payout = total_imbalance.peek();

			let rest = max_payout.saturating_sub(total_payout);
			Self::deposit_event(RawEvent::Reward(total_payout, rest));

			T::Reward::on_unbalanced(total_imbalance);
			T::RewardRemainder::on_unbalanced(T::Currency::issue(rest));
		}

		// Increment current era.
		let current_era = CurrentEra::mutate(|s| { *s += 1; *s });

		CurrentEraStartSessionIndex::mutate(|v| {
			*v = start_session_index;
		});
		let bonding_duration = T::BondingDuration::get();

		BondedEras::mutate(|bonded| {
			bonded.push((current_era, start_session_index));

			if current_era > bonding_duration {
				let first_kept = current_era - bonding_duration;

				// prune out everything that's from before the first-kept index.
				let n_to_prune = bonded.iter()
					.take_while(|&&(era_idx, _)| era_idx < first_kept)
					.count();

				// kill slashing metadata.
				for (pruned_era, _) in bonded.drain(..n_to_prune) {
					slashing::clear_era_metadata::<T>(pruned_era);
				}

				if let Some(&(_, first_session)) = bonded.first() {
					T::SessionInterface::prune_historical_up_to(first_session);
				}
			}
		});

		// Reassign all Stakers.
		let (_slot_stake, maybe_new_validators) = Self::select_validators();
		Self::apply_unapplied_slashes(current_era);

		maybe_new_validators
	}

	/// Apply previously-unapplied slashes on the beginning of a new era, after a delay.
	fn apply_unapplied_slashes(current_era: EraIndex) {
		let slash_defer_duration = T::SlashDeferDuration::get();
		<Self as Store>::EarliestUnappliedSlash::mutate(|earliest| if let Some(ref mut earliest) = earliest {
			let keep_from = current_era.saturating_sub(slash_defer_duration);
			for era in (*earliest)..keep_from {
				let era_slashes = <Self as Store>::UnappliedSlashes::take(&era);
				for slash in era_slashes {
					slashing::apply_slash::<T>(slash);
				}
			}

			*earliest = (*earliest).max(keep_from)
		})
	}

	/// Select a new validator set from the assembled stakers and their role preferences.
	///
	/// Returns the new `SlotStake` value and a set of newly selected _stash_ IDs.
	///
	/// Assumes storage is coherent with the declaration.
	fn select_validators() -> (BalanceOf<T>, Option<Vec<T::AccountId>>) {
		let mut all_nominators: Vec<(T::AccountId, Vec<T::AccountId>)> = Vec::new();
		let all_validator_candidates_iter = <Validators<T>>::enumerate();
		let all_validators = all_validator_candidates_iter.map(|(who, _pref)| {
			let self_vote = (who.clone(), vec![who.clone()]);
			all_nominators.push(self_vote);
			who
		}).collect::<Vec<T::AccountId>>();

		let nominator_votes = <Nominators<T>>::enumerate().map(|(nominator, nominations)| {
			let Nominations { submitted_in, mut targets, suppressed: _ } = nominations;

			// Filter out nomination targets which were nominated before the most recent
			// non-zero slash.
			targets.retain(|stash| {
				<Self as Store>::SlashingSpans::get(&stash).map_or(
					true,
					|spans| submitted_in >= spans.last_nonzero_slash(),
				)
			});

			(nominator, targets)
		});
		all_nominators.extend(nominator_votes);

		let maybe_phragmen_result = sp_phragmen::elect::<_, _, _, T::CurrencyToVote>(
			Self::validator_count() as usize,
			Self::minimum_validator_count().max(1) as usize,
			all_validators,
			all_nominators,
			Self::slashable_balance_of,
		);

		if let Some(phragmen_result) = maybe_phragmen_result {
			let elected_stashes = phragmen_result.winners.iter()
				.map(|(s, _)| s.clone())
				.collect::<Vec<T::AccountId>>();
			let assignments = phragmen_result.assignments;

			let to_balance = |e: ExtendedBalance|
				<T::CurrencyToVote as Convert<ExtendedBalance, BalanceOf<T>>>::convert(e);

			let supports = sp_phragmen::build_support_map::<_, _, _, T::CurrencyToVote>(
				&elected_stashes,
				&assignments,
				Self::slashable_balance_of,
			);

			// Clear Stakers.
			for v in Self::current_elected().iter() {
				<Stakers<T>>::remove(v);
			}

			// Populate Stakers and figure out the minimum stake behind a slot.
			let mut slot_stake = BalanceOf::<T>::max_value();
			for (c, s) in supports.into_iter() {
				// build `struct exposure` from `support`
				let mut others = Vec::new();
				let mut own: BalanceOf<T> = Zero::zero();
				let mut total: BalanceOf<T> = Zero::zero();
				s.voters
					.into_iter()
					.map(|(who, value)| (who, to_balance(value)))
					.for_each(|(who, value)| {
						if who == c {
							own = own.saturating_add(value);
						} else {
							others.push(IndividualExposure { who, value });
						}
						total = total.saturating_add(value);
					});
				let exposure = Exposure {
					own,
					others,
					// This might reasonably saturate and we cannot do much about it. The sum of
					// someone's stake might exceed the balance type if they have the maximum amount
					// of balance and receive some support. This is super unlikely to happen, yet
					// we simulate it in some tests.
					total,
				};

				if exposure.total < slot_stake {
					slot_stake = exposure.total;
				}
				<Stakers<T>>::insert(&c, exposure.clone());
			}

			// Update slot stake.
			<SlotStake<T>>::put(&slot_stake);

			// Set the new validator set in sessions.
			<CurrentElected<T>>::put(&elected_stashes);

			// In order to keep the property required by `n_session_ending`
			// that we must return the new validator set even if it's the same as the old,
			// as long as any underlying economic conditions have changed, we don't attempt
			// to do any optimization where we compare against the prior set.
			(slot_stake, Some(elected_stashes))
		} else {
			// There were not enough candidates for even our minimal level of functionality.
			// This is bad.
			// We should probably disable all functionality except for block production
			// and let the chain keep producing blocks until we can decide on a sufficiently
			// substantial set.
			// TODO: #2494
			(Self::slot_stake(), None)
		}
	}

	/// Remove all associated data of a stash account from the staking system.
	///
	/// Assumes storage is upgraded before calling.
	///
	/// This is called :
	/// - Immediately when an account's balance falls below existential deposit.
	/// - after a `withdraw_unbond()` call that frees all of a stash's bonded balance.
	fn kill_stash(stash: &T::AccountId) {
		if let Some(controller) = <Bonded<T>>::take(stash) {
			<Ledger<T>>::remove(&controller);
		}
		<Payee<T>>::remove(stash);
		<Validators<T>>::remove(stash);
		<Nominators<T>>::remove(stash);

		slashing::clear_stash_metadata::<T>(stash);
	}

	/// Add reward points to validators using their stash account ID.
	///
	/// Validators are keyed by stash account ID and must be in the current elected set.
	///
	/// For each element in the iterator the given number of points in u32 is added to the
	/// validator, thus duplicates are handled.
	///
	/// At the end of the era each the total payout will be distributed among validator
	/// relatively to their points.
	///
	/// COMPLEXITY: Complexity is `number_of_validator_to_reward x current_elected_len`.
	/// If you need to reward lots of validator consider using `reward_by_indices`.
	pub fn reward_by_ids(validators_points: impl IntoIterator<Item = (T::AccountId, u32)>) {
		CurrentEraPointsEarned::mutate(|rewards| {
			let current_elected = <Module<T>>::current_elected();
			for (validator, points) in validators_points.into_iter() {
				if let Some(index) = current_elected.iter()
					.position(|elected| *elected == validator)
				{
					rewards.add_points_to_index(index as u32, points);
				}
			}
		});
	}

	/// Add reward points to validators using their validator index.
	///
	/// For each element in the iterator the given number of points in u32 is added to the
	/// validator, thus duplicates are handled.
	pub fn reward_by_indices(validators_points: impl IntoIterator<Item = (u32, u32)>) {
		let current_elected_len = <Module<T>>::current_elected().len() as u32;

		CurrentEraPointsEarned::mutate(|rewards| {
			for (validator_index, points) in validators_points.into_iter() {
				if validator_index < current_elected_len {
					rewards.add_points_to_index(validator_index, points);
				}
			}
		});
	}

	/// Ensures that at the end of the current session there will be a new era.
	fn ensure_new_era() {
		match ForceEra::get() {
			Forcing::ForceAlways | Forcing::ForceNew => (),
			_ => ForceEra::put(Forcing::ForceNew),
		}
	}
}

impl<T: Trait> pallet_session::SessionManager<T::AccountId> for Module<T> {
	fn new_session(new_index: SessionIndex) -> Option<Vec<T::AccountId>> {
		Self::ensure_storage_upgraded();
		if new_index == 0 {
			return Self::initial_session();
		}
		Self::new_session(new_index - 1)
	}
	fn end_session(_end_index: SessionIndex) {}
}

impl<T: Trait> SessionManager<T::AccountId, Exposure<T::AccountId, BalanceOf<T>>> for Module<T> {
	fn new_session(new_index: SessionIndex)
		-> Option<Vec<(T::AccountId, Exposure<T::AccountId, BalanceOf<T>>)>>
	{
		<Self as pallet_session::SessionManager<_>>::new_session(new_index).map(|validators| {
			validators.into_iter().map(|v| {
				let exposure = <Stakers<T>>::get(&v);
				(v, exposure)
			}).collect()
		})
	}
	fn end_session(end_index: SessionIndex) {
		<Self as pallet_session::SessionManager<_>>::end_session(end_index)
	}
}

impl<T: Trait> OnReapAccount<T::AccountId> for Module<T> {
	fn on_reap_account(stash: &T::AccountId) {
		Self::ensure_storage_upgraded();
		Self::kill_stash(stash);
	}
}

/// Add reward points to block authors:
/// * 20 points to the block producer for producing a (non-uncle) block in the relay chain,
/// * 2 points to the block producer for each reference to a previously unreferenced uncle, and
/// * 1 point to the producer of each referenced uncle block.
impl<T: Trait + pallet_authorship::Trait> pallet_authorship::EventHandler<T::AccountId, T::BlockNumber> for Module<T> {
	fn note_author(author: T::AccountId) {
		Self::reward_by_ids(vec![(author, 20)]);
	}
	fn note_uncle(author: T::AccountId, _age: T::BlockNumber) {
		Self::reward_by_ids(vec![
			(<pallet_authorship::Module<T>>::author(), 2),
			(author, 1)
		])
	}
}

/// A `Convert` implementation that finds the stash of the given controller account,
/// if any.
pub struct StashOf<T>(sp_std::marker::PhantomData<T>);

impl<T: Trait> Convert<T::AccountId, Option<T::AccountId>> for StashOf<T> {
	fn convert(controller: T::AccountId) -> Option<T::AccountId> {
		<Module<T>>::ledger(&controller).map(|l| l.stash)
	}
}

/// A typed conversion from stash account ID to the current exposure of nominators
/// on that account.
pub struct ExposureOf<T>(sp_std::marker::PhantomData<T>);

impl<T: Trait> Convert<T::AccountId, Option<Exposure<T::AccountId, BalanceOf<T>>>>
	for ExposureOf<T>
{
	fn convert(validator: T::AccountId) -> Option<Exposure<T::AccountId, BalanceOf<T>>> {
		Some(<Module<T>>::stakers(&validator))
	}
}

/// This is intended to be used with `FilterHistoricalOffences`.
impl <T: Trait> OnOffenceHandler<T::AccountId, pallet_session::historical::IdentificationTuple<T>> for Module<T> where
	T: pallet_session::Trait<ValidatorId = <T as frame_system::Trait>::AccountId>,
	T: pallet_session::historical::Trait<
		FullIdentification = Exposure<<T as frame_system::Trait>::AccountId, BalanceOf<T>>,
		FullIdentificationOf = ExposureOf<T>,
	>,
	T::SessionHandler: pallet_session::SessionHandler<<T as frame_system::Trait>::AccountId>,
	T::SessionManager: pallet_session::SessionManager<<T as frame_system::Trait>::AccountId>,
	T::ValidatorIdOf: Convert<<T as frame_system::Trait>::AccountId, Option<<T as frame_system::Trait>::AccountId>>
{
	fn on_offence(
		offenders: &[OffenceDetails<T::AccountId, pallet_session::historical::IdentificationTuple<T>>],
		slash_fraction: &[Perbill],
		slash_session: SessionIndex,
	) {
		<Module<T>>::ensure_storage_upgraded();

		let reward_proportion = SlashRewardFraction::get();

		let era_now = Self::current_era();
		let window_start = era_now.saturating_sub(T::BondingDuration::get());
		let current_era_start_session = CurrentEraStartSessionIndex::get();

		// fast path for current-era report - most likely.
		let slash_era = if slash_session >= current_era_start_session {
			era_now
		} else {
			let eras = BondedEras::get();

			// reverse because it's more likely to find reports from recent eras.
			match eras.iter().rev().filter(|&&(_, ref sesh)| sesh <= &slash_session).next() {
				None => return, // before bonding period. defensive - should be filtered out.
				Some(&(ref slash_era, _)) => *slash_era,
			}
		};

		<Self as Store>::EarliestUnappliedSlash::mutate(|earliest| {
			if earliest.is_none() {
				*earliest = Some(era_now)
			}
		});

		let slash_defer_duration = T::SlashDeferDuration::get();

		for (details, slash_fraction) in offenders.iter().zip(slash_fraction) {
			let stash = &details.offender.0;
			let exposure = &details.offender.1;

			// Skip if the validator is invulnerable.
			if Self::invulnerables().contains(stash) {
				continue
			}

			let unapplied = slashing::compute_slash::<T>(slashing::SlashParams {
				stash,
				slash: *slash_fraction,
				exposure,
				slash_era,
				window_start,
				now: era_now,
				reward_proportion,
			});

			if let Some(mut unapplied) = unapplied {
				unapplied.reporters = details.reporters.clone();
				if slash_defer_duration == 0 {
					// apply right away.
					slashing::apply_slash::<T>(unapplied);
				} else {
					// defer to end of some `slash_defer_duration` from now.
					<Self as Store>::UnappliedSlashes::mutate(
						era_now,
						move |for_later| for_later.push(unapplied),
					);
				}
			}
		}
	}
}

/// Filter historical offences out and only allow those from the bonding period.
pub struct FilterHistoricalOffences<T, R> {
	_inner: sp_std::marker::PhantomData<(T, R)>,
}

impl<T, Reporter, Offender, R, O> ReportOffence<Reporter, Offender, O>
	for FilterHistoricalOffences<Module<T>, R> where
	T: Trait,
	R: ReportOffence<Reporter, Offender, O>,
	O: Offence<Offender>,
{
	fn report_offence(reporters: Vec<Reporter>, offence: O) {
		<Module<T>>::ensure_storage_upgraded();

		// disallow any slashing from before the current bonding period.
		let offence_session = offence.session_index();
		let bonded_eras = BondedEras::get();

		if bonded_eras.first().filter(|(_, start)| offence_session >= *start).is_some() {
			R::report_offence(reporters, offence)
		} else {
			<Module<T>>::deposit_event(
				RawEvent::OldSlashingReportDiscarded(offence_session)
			)
		}
	}
}<|MERGE_RESOLUTION|>--- conflicted
+++ resolved
@@ -1190,15 +1190,11 @@
 		}
 
 		/// Force a current staker to become completely unstaked, immediately.
-<<<<<<< HEAD
 		///
 		/// # <weight>
 		/// - O(1) storage writes
 		/// # </weight>
-		#[weight = SimpleDispatchInfo::FreeOperational]
-=======
 		#[weight = SimpleDispatchInfo::FixedNormal(10_000)]
->>>>>>> bf250d1c
 		fn force_unstake(origin, stash: T::AccountId) {
 			ensure_root(origin)?;
 
