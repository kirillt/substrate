--- conflicted
+++ resolved
@@ -10,25 +10,14 @@
 [dependencies]
 serde = { version = "1.0.101", optional = true }
 codec = { package = "parity-scale-codec", version = "1.0.0", default-features = false, features = ["derive"] }
-<<<<<<< HEAD
-sp-std = { version = "2.0.0-dev", default-features = false, path = "../../primitives/std" }
-sp-io = { version = "2.0.0-dev", default-features = false, path = "../../primitives/io" }
-sp-runtime = { version = "2.0.0-dev", default-features = false, path = "../../primitives/runtime" }
-sp-inherents = { version = "2.0.0-dev", default-features = false, path = "../../primitives/inherents" }
-frame-benchmarking = { version = "2.0.0-dev", default-features = false, path = "../benchmarking", optional = true }
-frame-support = { version = "2.0.0-dev", default-features = false, path = "../support" }
-frame-system = { version = "2.0.0-dev", default-features = false, path = "../system" }
-sp-timestamp = { version = "2.0.0-dev", default-features = false, path = "../../primitives/timestamp" }
-=======
 sp-std = { version = "2.0.0-alpha.1", default-features = false, path = "../../primitives/std" }
 sp-io = { version = "2.0.0-alpha.1", default-features = false, path = "../../primitives/io" }
 sp-runtime = { version = "2.0.0-alpha.1", default-features = false, path = "../../primitives/runtime" }
 sp-inherents = { version = "2.0.0-alpha.1", default-features = false, path = "../../primitives/inherents" }
-frame-benchmarking = { version = "2.0.0-alpha.1", default-features = false, path = "../benchmarking" }
+frame-benchmarking = { version = "2.0.0-alpha.1", default-features = false, path = "../benchmarking", optional = true }
 frame-support = { version = "2.0.0-alpha.1", default-features = false, path = "../support" }
 frame-system = { version = "2.0.0-alpha.1", default-features = false, path = "../system" }
 sp-timestamp = { version = "2.0.0-alpha.1", default-features = false, path = "../../primitives/timestamp" }
->>>>>>> 7c751574
 impl-trait-for-tuples = "0.1.3"
 
 [dev-dependencies]
