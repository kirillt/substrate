// Copyright 2017-2020 Parity Technologies (UK) Ltd.
// This file is part of Substrate.

// Substrate is free software: you can redistribute it and/or modify
// it under the terms of the GNU General Public License as published by
// the Free Software Foundation, either version 3 of the License, or
// (at your option) any later version.

// Substrate is distributed in the hope that it will be useful,
// but WITHOUT ANY WARRANTY; without even the implied warranty of
// MERCHANTABILITY or FITNESS FOR A PARTICULAR PURPOSE.  See the
// GNU General Public License for more details.

// You should have received a copy of the GNU General Public License
// along with Substrate.  If not, see <http://www.gnu.org/licenses/>.

//! This is part of the Substrate runtime.

#![warn(missing_docs)]

#![cfg_attr(not(feature = "std"), no_std)]
#![cfg_attr(not(feature = "std"), feature(alloc_error_handler))]
#![cfg_attr(not(feature = "std"), feature(core_intrinsics))]

#![cfg_attr(feature = "std",
   doc = "Substrate runtime standard library as compiled when linked with Rust's standard library.")]
#![cfg_attr(not(feature = "std"),
   doc = "Substrate's runtime standard library as compiled without Rust's standard library.")]

use sp_std::vec::Vec;

#[cfg(feature = "std")]
use sp_std::ops::Deref;

#[cfg(feature = "std")]
use sp_core::{
	crypto::Pair,
	traits::{KeystoreExt, CallInWasmExt},
	offchain::{OffchainExt, TransactionPoolExt},
	hexdisplay::HexDisplay,
	storage::{ChildStorageKey, ChildInfo},
};

use sp_core::{
	crypto::KeyTypeId, ed25519, sr25519, H256, LogLevel,
	offchain::{
		Timestamp, HttpRequestId, HttpRequestStatus, HttpError, StorageKind, OpaqueNetworkState,
	},
};

#[cfg(feature = "std")]
use sp_trie::{TrieConfiguration, trie_types::Layout};

use sp_runtime_interface::{runtime_interface, Pointer};

use codec::{Encode, Decode};

#[cfg(feature = "std")]
use sp_externalities::{ExternalitiesExt, Externalities};

/// Error verifying ECDSA signature
#[derive(Encode, Decode)]
pub enum EcdsaVerifyError {
	/// Incorrect value of R or S
	BadRS,
	/// Incorrect value of V
	BadV,
	/// Invalid signature
	BadSignature,
}

/// Returns a `ChildStorageKey` if the given `storage_key` slice is a valid storage
/// key or panics otherwise.
///
/// Panicking here is aligned with what the `without_std` environment would do
/// in the case of an invalid child storage key.
#[cfg(feature = "std")]
fn child_storage_key_or_panic(storage_key: &[u8]) -> ChildStorageKey {
	match ChildStorageKey::from_slice(storage_key) {
		Some(storage_key) => storage_key,
		None => panic!("child storage key is invalid"),
	}
}

/// Interface for accessing the storage from within the runtime.
#[runtime_interface]
pub trait Storage {
	/// Returns the data for `key` in the storage or `None` if the key can not be found.
	fn get(&self, key: &[u8]) -> Option<Vec<u8>> {
		self.storage(key).map(|s| s.to_vec())
	}

	/// All Child api uses :
	/// - A `child_storage_key` to define the anchor point for the child proof
	/// (commonly the location where the child root is stored in its parent trie).
	/// - A `child_storage_types` to identify the kind of the child type and how its
	/// `child definition` parameter is encoded.
	/// - A `child_definition_parameter` which is the additional information required
	/// to use the child trie. For instance defaults child tries requires this to
	/// contain a collision free unique id.
	///
	/// This function specifically returns the data for `key` in the child storage or `None`
	/// if the key can not be found.
	fn child_get(
		&self,
		child_storage_key: &[u8],
		child_definition: &[u8],
		child_type: u32,
		key: &[u8],
	) -> Option<Vec<u8>> {
		let storage_key = child_storage_key_or_panic(child_storage_key);
		let child_info = ChildInfo::resolve_child_info(child_type, child_definition)
			.expect("Invalid child definition");
		self.child_storage(storage_key, child_info, key).map(|s| s.to_vec())
	}

	/// Get `key` from storage, placing the value into `value_out` and return the number of
	/// bytes that the entry in storage has beyond the offset or `None` if the storage entry
	/// doesn't exist at all.
	/// If `value_out` length is smaller than the returned length, only `value_out` length bytes
	/// are copied into `value_out`.
	fn read(&self, key: &[u8], value_out: &mut [u8], value_offset: u32) -> Option<u32> {
		self.storage(key).map(|value| {
			let value_offset = value_offset as usize;
			let data = &value[value_offset.min(value.len())..];
			let written = std::cmp::min(data.len(), value_out.len());
			value_out[..written].copy_from_slice(&data[..written]);
			value.len() as u32
		})
	}

	/// Get `key` from child storage, placing the value into `value_out` and return the number
	/// of bytes that the entry in storage has beyond the offset or `None` if the storage entry
	/// doesn't exist at all.
	/// If `value_out` length is smaller than the returned length, only `value_out` length bytes
	/// are copied into `value_out`.
	///
	/// See `child_get` for common child api parameters.
	fn child_read(
		&self,
		child_storage_key: &[u8],
		child_definition: &[u8],
		child_type: u32,
		key: &[u8],
		value_out: &mut [u8],
		value_offset: u32,
	) -> Option<u32> {
		let storage_key = child_storage_key_or_panic(child_storage_key);
		let child_info = ChildInfo::resolve_child_info(child_type, child_definition)
			.expect("Invalid child definition");
		self.child_storage(storage_key, child_info, key)
			.map(|value| {
				let value_offset = value_offset as usize;
				let data = &value[value_offset.min(value.len())..];
				let written = std::cmp::min(data.len(), value_out.len());
				value_out[..written].copy_from_slice(&data[..written]);
				value.len() as u32
			})
	}

	/// Set `key` to `value` in the storage.
	fn set(&mut self, key: &[u8], value: &[u8]) {
		self.set_storage(key.to_vec(), value.to_vec());
	}

	/// Set `key` to `value` in the child storage denoted by `child_storage_key`.
	///
	/// See `child_get` for common child api parameters.
	fn child_set(
		&mut self,
		child_storage_key: &[u8],
		child_definition: &[u8],
		child_type: u32,
		key: &[u8],
		value: &[u8],
	) {
		let storage_key = child_storage_key_or_panic(child_storage_key);
		let child_info = ChildInfo::resolve_child_info(child_type, child_definition)
			.expect("Invalid child definition");
		self.set_child_storage(storage_key, child_info, key.to_vec(), value.to_vec());
	}

	/// Clear the storage of the given `key` and its value.
	fn clear(&mut self, key: &[u8]) {
		self.clear_storage(key)
	}

	/// Clear the given child storage of the given `key` and its value.
	///
	/// See `child_get` for common child api parameters.
	fn child_clear(
		&mut self,
		child_storage_key: &[u8],
		child_definition: &[u8],
		child_type: u32,
		key: &[u8],
	) {
		let storage_key = child_storage_key_or_panic(child_storage_key);
		let child_info = ChildInfo::resolve_child_info(child_type, child_definition)
			.expect("Invalid child definition");
		self.clear_child_storage(storage_key, child_info, key);
	}

	/// Clear an entire child storage.
	///
	/// See `child_get` for common child api parameters.
	fn child_storage_kill(
		&mut self,
		child_storage_key: &[u8],
		child_definition: &[u8],
		child_type: u32,
	) {
		let storage_key = child_storage_key_or_panic(child_storage_key);
		let child_info = ChildInfo::resolve_child_info(child_type, child_definition)
			.expect("Invalid child definition");
		self.kill_child_storage(storage_key, child_info);
	}

	/// Check whether the given `key` exists in storage.
	fn exists(&self, key: &[u8]) -> bool {
		self.exists_storage(key)
	}

	/// Check whether the given `key` exists in storage.
	///
	/// See `child_get` for common child api parameters.
	fn child_exists(
		&self,
		child_storage_key: &[u8],
		child_definition: &[u8],
		child_type: u32,
		key: &[u8],
	) -> bool {
		let storage_key = child_storage_key_or_panic(child_storage_key);
		let child_info = ChildInfo::resolve_child_info(child_type, child_definition)
			.expect("Invalid child definition");
		self.exists_child_storage(storage_key, child_info, key)
	}

	/// Clear the storage of each key-value pair where the key starts with the given `prefix`.
	fn clear_prefix(&mut self, prefix: &[u8]) {
		Externalities::clear_prefix(*self, prefix)
	}

	/// Clear the child storage of each key-value pair where the key starts with the given `prefix`.
	///
	/// See `child_get` for common child api parameters.
	fn child_clear_prefix(
		&mut self,
		child_storage_key: &[u8],
		child_definition: &[u8],
		child_type: u32,
		prefix: &[u8],
	) {
		let storage_key = child_storage_key_or_panic(child_storage_key);
		let child_info = ChildInfo::resolve_child_info(child_type, child_definition)
			.expect("Invalid child definition");
		self.clear_child_prefix(storage_key, child_info, prefix);
	}

	/// "Commit" all existing operations and compute the resulting storage root.
	///
	/// The hashing algorithm is defined by the `Block`.
	///
	/// Returns the SCALE encoded hash.
	fn root(&mut self) -> Vec<u8> {
		self.storage_root()
	}

	/// "Commit" all existing operations and compute the resulting child storage root.
	///
	/// The hashing algorithm is defined by the `Block`.
	///
	/// Returns the SCALE encoded hash.
	///
	/// See `child_get` for common child api parameters.
	fn child_root(
		&mut self,
		child_storage_key: &[u8],
	) -> Vec<u8> {
		let storage_key = child_storage_key_or_panic(child_storage_key);
		self.child_storage_root(storage_key)
	}

	/// "Commit" all existing operations and get the resulting storage change root.
	/// `parent_hash` is a SCALE encoded hash.
	///
	/// The hashing algorithm is defined by the `Block`.
	///
	/// Returns an `Option` that holds the SCALE encoded hash.
	fn changes_root(&mut self, parent_hash: &[u8]) -> Option<Vec<u8>> {
		self.storage_changes_root(parent_hash)
			.expect("Invalid `parent_hash` given to `changes_root`.")
	}

	/// Get the next key in storage after the given one in lexicographic order.
	fn next_key(&mut self, key: &[u8]) -> Option<Vec<u8>> {
		self.next_storage_key(&key)
	}

	/// Get the next key in storage after the given one in lexicographic order in child storage.
	fn child_next_key(
		&mut self,
		child_storage_key: &[u8],
		child_definition: &[u8],
		child_type: u32,
		key: &[u8],
	) -> Option<Vec<u8>> {
		let storage_key = child_storage_key_or_panic(child_storage_key);
		let child_info = ChildInfo::resolve_child_info(child_type, child_definition)
			.expect("Invalid child definition");
		self.next_child_storage_key(storage_key, child_info, key)
	}
}

/// Interface that provides trie related functionality.
#[runtime_interface]
pub trait Trie {
	/// A trie root formed from the iterated items.
	fn blake2_256_root(input: Vec<(Vec<u8>, Vec<u8>)>) -> H256 {
		Layout::<sp_core::Blake2Hasher>::trie_root(input)
	}

	/// A trie root formed from the enumerated items.
	fn blake2_256_ordered_root(input: Vec<Vec<u8>>) -> H256 {
		Layout::<sp_core::Blake2Hasher>::ordered_trie_root(input)
	}
}

/// Interface that provides miscellaneous functions for communicating between the runtime and the node.
#[runtime_interface]
pub trait Misc {
	/// The current relay chain identifier.
	fn chain_id(&self) -> u64 {
		sp_externalities::Externalities::chain_id(*self)
	}

	/// Print a number.
	fn print_num(val: u64) {
		log::debug!(target: "runtime", "{}", val);
	}

	/// Print any valid `utf8` buffer.
	fn print_utf8(utf8: &[u8]) {
		if let Ok(data) = std::str::from_utf8(utf8) {
			log::debug!(target: "runtime", "{}", data)
		}
	}

	/// Print any `u8` slice as hex.
	fn print_hex(data: &[u8]) {
		log::debug!(target: "runtime", "{}", HexDisplay::from(&data));
	}

	/// Extract the runtime version of the given wasm blob by calling `Core_version`.
	///
	/// Returns the SCALE encoded runtime version and `None` if the call failed.
	///
	/// # Performance
	///
	/// Calling this function is very expensive and should only be done very occasionally.
	/// For getting the runtime version, it requires instantiating the wasm blob and calling a
	/// function in this blob.
	fn runtime_version(&mut self, wasm: &[u8]) -> Option<Vec<u8>> {
		// Create some dummy externalities, `Core_version` should not write data anyway.
		let mut ext = sp_state_machine::BasicExternalities::default();

		self.extension::<CallInWasmExt>()
			.expect("No `CallInWasmExt` associated for the current context!")
			.call_in_wasm(wasm, "Core_version", &[], &mut ext)
			.ok()
	}
}

/// Interfaces for working with crypto related types from within the runtime.
#[runtime_interface]
pub trait Crypto {
	/// Returns all `ed25519` public keys for the given key id from the keystore.
	fn ed25519_public_keys(&mut self, id: KeyTypeId) -> Vec<ed25519::Public> {
		self.extension::<KeystoreExt>()
			.expect("No `keystore` associated for the current context!")
			.read()
			.ed25519_public_keys(id)
	}

	/// Generate an `ed22519` key for the given key type using an optional `seed` and
	/// store it in the keystore.
	///
	/// The `seed` needs to be a valid utf8.
	///
	/// Returns the public key.
	fn ed25519_generate(&mut self, id: KeyTypeId, seed: Option<Vec<u8>>) -> ed25519::Public {
		let seed = seed.as_ref().map(|s| std::str::from_utf8(&s).expect("Seed is valid utf8!"));
		self.extension::<KeystoreExt>()
			.expect("No `keystore` associated for the current context!")
			.write()
			.ed25519_generate_new(id, seed)
			.expect("`ed25519_generate` failed")
	}

	/// Sign the given `msg` with the `ed25519` key that corresponds to the given public key and
	/// key type in the keystore.
	///
	/// Returns the signature.
	fn ed25519_sign(
		&mut self,
		id: KeyTypeId,
		pub_key: &ed25519::Public,
		msg: &[u8],
	) -> Option<ed25519::Signature> {
		self.extension::<KeystoreExt>()
			.expect("No `keystore` associated for the current context!")
			.read()
			.ed25519_key_pair(id, &pub_key)
			.map(|k| k.sign(msg))
	}

	/// Verify an `ed25519` signature.
	///
	/// Returns `true` when the verification in successful.
	fn ed25519_verify(
		&self,
		sig: &ed25519::Signature,
		msg: &[u8],
		pub_key: &ed25519::Public,
	) -> bool {
		ed25519::Pair::verify(sig, msg, pub_key)
	}

	/// Returns all `sr25519` public keys for the given key id from the keystore.
	fn sr25519_public_keys(&mut self, id: KeyTypeId) -> Vec<sr25519::Public> {
		self.extension::<KeystoreExt>()
			.expect("No `keystore` associated for the current context!")
			.read()
			.sr25519_public_keys(id)
	}

	/// Generate an `sr22519` key for the given key type using an optional seed and
	/// store it in the keystore.
	///
	/// The `seed` needs to be a valid utf8.
	///
	/// Returns the public key.
	fn sr25519_generate(&mut self, id: KeyTypeId, seed: Option<Vec<u8>>) -> sr25519::Public {
		let seed = seed.as_ref().map(|s| std::str::from_utf8(&s).expect("Seed is valid utf8!"));
		self.extension::<KeystoreExt>()
			.expect("No `keystore` associated for the current context!")
			.write()
			.sr25519_generate_new(id, seed)
			.expect("`sr25519_generate` failed")
	}

	/// Sign the given `msg` with the `sr25519` key that corresponds to the given public key and
	/// key type in the keystore.
	///
	/// Returns the signature.
	fn sr25519_sign(
		&mut self,
		id: KeyTypeId,
		pub_key: &sr25519::Public,
		msg: &[u8],
	) -> Option<sr25519::Signature> {
		self.extension::<KeystoreExt>()
			.expect("No `keystore` associated for the current context!")
			.read()
			.sr25519_key_pair(id, &pub_key)
			.map(|k| k.sign(msg))
	}

	/// Verify an `sr25519` signature.
	///
	/// Returns `true` when the verification in successful.
	fn sr25519_verify(sig: &sr25519::Signature, msg: &[u8], pubkey: &sr25519::Public) -> bool {
		sr25519::Pair::verify(sig, msg, pubkey)
	}

	/// Verify and recover a SECP256k1 ECDSA signature.
	/// - `sig` is passed in RSV format. V should be either 0/1 or 27/28.
	/// Returns `Err` if the signature is bad, otherwise the 64-byte pubkey
	/// (doesn't include the 0x04 prefix).
	fn secp256k1_ecdsa_recover(
		sig: &[u8; 65],
		msg: &[u8; 32],
	) -> Result<[u8; 64], EcdsaVerifyError> {
		let rs = secp256k1::Signature::parse_slice(&sig[0..64])
			.map_err(|_| EcdsaVerifyError::BadRS)?;
		let v = secp256k1::RecoveryId::parse(if sig[64] > 26 { sig[64] - 27 } else { sig[64] } as u8)
			.map_err(|_| EcdsaVerifyError::BadV)?;
		let pubkey = secp256k1::recover(&secp256k1::Message::parse(msg), &rs, &v)
			.map_err(|_| EcdsaVerifyError::BadSignature)?;
		let mut res = [0u8; 64];
		res.copy_from_slice(&pubkey.serialize()[1..65]);
		Ok(res)
	}

	/// Verify and recover a SECP256k1 ECDSA signature.
	/// - `sig` is passed in RSV format. V should be either 0/1 or 27/28.
	/// - returns `Err` if the signature is bad, otherwise the 33-byte compressed pubkey.
	fn secp256k1_ecdsa_recover_compressed(
		sig: &[u8; 65],
		msg: &[u8; 32],
	) -> Result<[u8; 33], EcdsaVerifyError> {
		let rs = secp256k1::Signature::parse_slice(&sig[0..64])
			.map_err(|_| EcdsaVerifyError::BadRS)?;
		let v = secp256k1::RecoveryId::parse(if sig[64] > 26 { sig[64] - 27 } else { sig[64] } as u8)
			.map_err(|_| EcdsaVerifyError::BadV)?;
		let pubkey = secp256k1::recover(&secp256k1::Message::parse(msg), &rs, &v)
			.map_err(|_| EcdsaVerifyError::BadSignature)?;
		Ok(pubkey.serialize_compressed())
	}
}

/// Interface that provides functions for hashing with different algorithms.
#[runtime_interface]
pub trait Hashing {
	/// Conduct a 256-bit Keccak hash.
	fn keccak_256(data: &[u8]) -> [u8; 32] {
		sp_core::hashing::keccak_256(data)
	}

	/// Conduct a 256-bit Sha2 hash.
	fn sha2_256(data: &[u8]) -> [u8; 32] {
		sp_core::hashing::sha2_256(data)
	}

	/// Conduct a 128-bit Blake2 hash.
	fn blake2_128(data: &[u8]) -> [u8; 16] {
		sp_core::hashing::blake2_128(data)
	}

	/// Conduct a 256-bit Blake2 hash.
	fn blake2_256(data: &[u8]) -> [u8; 32] {
		sp_core::hashing::blake2_256(data)
	}

	/// Conduct four XX hashes to give a 256-bit result.
	fn twox_256(data: &[u8]) -> [u8; 32] {
		sp_core::hashing::twox_256(data)
	}

	/// Conduct two XX hashes to give a 128-bit result.
	fn twox_128(data: &[u8]) -> [u8; 16] {
		sp_core::hashing::twox_128(data)
	}

	/// Conduct two XX hashes to give a 64-bit result.
	fn twox_64(data: &[u8]) -> [u8; 8] {
		sp_core::hashing::twox_64(data)
	}
}

/// Interface that provides functions to access the offchain functionality.
#[runtime_interface]
pub trait Offchain {
	/// Returns if the local node is a potential validator.
	///
	/// Even if this function returns `true`, it does not mean that any keys are configured
	/// and that the validator is registered in the chain.
	fn is_validator(&mut self) -> bool {
		self.extension::<OffchainExt>()
			.expect("is_validator can be called only in the offchain worker context")
			.is_validator()
	}

	/// Submit an encoded transaction to the pool.
	///
	/// The transaction will end up in the pool.
	fn submit_transaction(&mut self, data: Vec<u8>) -> Result<(), ()> {
		self.extension::<TransactionPoolExt>()
			.expect("submit_transaction can be called only in the offchain call context with
				TransactionPool capabilities enabled")
			.submit_transaction(data)
	}

	/// Returns information about the local node's network state.
	fn network_state(&mut self) -> Result<OpaqueNetworkState, ()> {
		self.extension::<OffchainExt>()
			.expect("network_state can be called only in the offchain worker context")
			.network_state()
	}

	/// Returns current UNIX timestamp (in millis)
	fn timestamp(&mut self) -> Timestamp {
		self.extension::<OffchainExt>()
			.expect("timestamp can be called only in the offchain worker context")
			.timestamp()
	}

	/// Pause the execution until `deadline` is reached.
	fn sleep_until(&mut self, deadline: Timestamp) {
		self.extension::<OffchainExt>()
			.expect("sleep_until can be called only in the offchain worker context")
			.sleep_until(deadline)
	}

	/// Returns a random seed.
	///
	/// This is a trully random non deterministic seed generated by host environment.
	/// Obviously fine in the off-chain worker context.
	fn random_seed(&mut self) -> [u8; 32] {
		self.extension::<OffchainExt>()
			.expect("random_seed can be called only in the offchain worker context")
			.random_seed()
	}

	/// Sets a value in the local storage.
	///
	/// Note this storage is not part of the consensus, it's only accessible by
	/// offchain worker tasks running on the same machine. It IS persisted between runs.
	fn local_storage_set(&mut self, kind: StorageKind, key: &[u8], value: &[u8]) {
		self.extension::<OffchainExt>()
			.expect("local_storage_set can be called only in the offchain worker context")
			.local_storage_set(kind, key, value)
	}

	/// Sets a value in the local storage if it matches current value.
	///
	/// Since multiple offchain workers may be running concurrently, to prevent
	/// data races use CAS to coordinate between them.
	///
	/// Returns `true` if the value has been set, `false` otherwise.
	///
	/// Note this storage is not part of the consensus, it's only accessible by
	/// offchain worker tasks running on the same machine. It IS persisted between runs.
	fn local_storage_compare_and_set(
		&mut self,
		kind: StorageKind,
		key: &[u8],
		old_value: Option<Vec<u8>>,
		new_value: &[u8],
	) -> bool {
		self.extension::<OffchainExt>()
			.expect("local_storage_compare_and_set can be called only in the offchain worker context")
			.local_storage_compare_and_set(kind, key, old_value.as_ref().map(|v| v.deref()), new_value)
	}

	/// Gets a value from the local storage.
	///
	/// If the value does not exist in the storage `None` will be returned.
	/// Note this storage is not part of the consensus, it's only accessible by
	/// offchain worker tasks running on the same machine. It IS persisted between runs.
	fn local_storage_get(&mut self, kind: StorageKind, key: &[u8]) -> Option<Vec<u8>> {
		self.extension::<OffchainExt>()
			.expect("local_storage_get can be called only in the offchain worker context")
			.local_storage_get(kind, key)
	}

	/// Initiates a http request given HTTP verb and the URL.
	///
	/// Meta is a future-reserved field containing additional, parity-scale-codec encoded parameters.
	/// Returns the id of newly started request.
	fn http_request_start(
		&mut self,
		method: &str,
		uri: &str,
		meta: &[u8],
	) -> Result<HttpRequestId, ()> {
		self.extension::<OffchainExt>()
			.expect("http_request_start can be called only in the offchain worker context")
			.http_request_start(method, uri, meta)
	}

	/// Append header to the request.
	fn http_request_add_header(
		&mut self,
		request_id: HttpRequestId,
		name: &str,
		value: &str,
	) -> Result<(), ()> {
		self.extension::<OffchainExt>()
			.expect("http_request_add_header can be called only in the offchain worker context")
			.http_request_add_header(request_id, name, value)
	}

	/// Write a chunk of request body.
	///
	/// Writing an empty chunks finalizes the request.
	/// Passing `None` as deadline blocks forever.
	///
	/// Returns an error in case deadline is reached or the chunk couldn't be written.
	fn http_request_write_body(
		&mut self,
		request_id: HttpRequestId,
		chunk: &[u8],
		deadline: Option<Timestamp>,
	) -> Result<(), HttpError> {
		self.extension::<OffchainExt>()
			.expect("http_request_write_body can be called only in the offchain worker context")
			.http_request_write_body(request_id, chunk, deadline)
	}

	/// Block and wait for the responses for given requests.
	///
	/// Returns a vector of request statuses (the len is the same as ids).
	/// Note that if deadline is not provided the method will block indefinitely,
	/// otherwise unready responses will produce `DeadlineReached` status.
	///
	/// Passing `None` as deadline blocks forever.
	fn http_response_wait(
		&mut self,
		ids: &[HttpRequestId],
		deadline: Option<Timestamp>,
	) -> Vec<HttpRequestStatus> {
		self.extension::<OffchainExt>()
			.expect("http_response_wait can be called only in the offchain worker context")
			.http_response_wait(ids, deadline)
	}

	/// Read all response headers.
	///
	/// Returns a vector of pairs `(HeaderKey, HeaderValue)`.
	/// NOTE response headers have to be read before response body.
	fn http_response_headers(&mut self, request_id: HttpRequestId) -> Vec<(Vec<u8>, Vec<u8>)> {
		self.extension::<OffchainExt>()
			.expect("http_response_headers can be called only in the offchain worker context")
			.http_response_headers(request_id)
	}

	/// Read a chunk of body response to given buffer.
	///
	/// Returns the number of bytes written or an error in case a deadline
	/// is reached or server closed the connection.
	/// If `0` is returned it means that the response has been fully consumed
	/// and the `request_id` is now invalid.
	/// NOTE this implies that response headers must be read before draining the body.
	/// Passing `None` as a deadline blocks forever.
	fn http_response_read_body(
		&mut self,
		request_id: HttpRequestId,
		buffer: &mut [u8],
		deadline: Option<Timestamp>,
	) -> Result<u32, HttpError> {
		self.extension::<OffchainExt>()
			.expect("http_response_read_body can be called only in the offchain worker context")
			.http_response_read_body(request_id, buffer, deadline)
			.map(|r| r as u32)
	}
}

/// Wasm only interface that provides functions for calling into the allocator.
#[runtime_interface(wasm_only)]
trait Allocator {
	/// Malloc the given number of bytes and return the pointer to the allocated memory location.
	fn malloc(&mut self, size: u32) -> Pointer<u8> {
		self.allocate_memory(size).expect("Failed to allocate memory")
	}

	/// Free the given pointer.
	fn free(&mut self, ptr: Pointer<u8>) {
		self.deallocate_memory(ptr).expect("Failed to deallocate memory")
	}
}

/// Interface that provides functions for logging from within the runtime.
#[runtime_interface]
pub trait Logging {
	/// Request to print a log message on the host.
	///
	/// Note that this will be only displayed if the host is enabled to display log messages with
	/// given level and target.
	///
	/// Instead of using directly, prefer setting up `RuntimeLogger` and using `log` macros.
	fn log(level: LogLevel, target: &str, message: &[u8]) {
		if let Ok(message) = std::str::from_utf8(message) {
			log::log!(
				target: target,
				log::Level::from(level),
				"{}",
				message,
			)
		}
	}
}

/// Interface that provides functions for benchmarking the runtime.
#[runtime_interface]
pub trait Benchmarking {
		/// Get the number of nanoseconds passed since the UNIX epoch
		///
		/// WARNING! This is a non-deterministic call. Do not use this within
		/// consensus critical logic.
		fn current_time() -> u128 {
			std::time::SystemTime::now().duration_since(std::time::SystemTime::UNIX_EPOCH)
				.expect("Unix time doesn't go backwards; qed")
				.as_nanos()
		}
<<<<<<< HEAD
=======

		/// Reset state to empty.
		fn wipe_db(&mut self) {
			self.wipe()
		}

		/// Commit pending storage changes to the trie database.
		fn commit_db(&mut self) {
			self.commit()
		}
>>>>>>> 5ee888f9
}

/// Wasm-only interface that provides functions for interacting with the sandbox.
#[runtime_interface(wasm_only)]
pub trait Sandbox {
	/// Instantiate a new sandbox instance with the given `wasm_code`.
	fn instantiate(
		&mut self,
		dispatch_thunk: u32,
		wasm_code: &[u8],
		env_def: &[u8],
		state_ptr: Pointer<u8>,
	) -> u32 {
		self.sandbox()
			.instance_new(dispatch_thunk, wasm_code, env_def, state_ptr.into())
			.expect("Failed to instantiate a new sandbox")
	}

	/// Invoke `function` in the sandbox with `sandbox_idx`.
	fn invoke(
		&mut self,
		instance_idx: u32,
		function: &str,
		args: &[u8],
		return_val_ptr: Pointer<u8>,
		return_val_len: u32,
		state_ptr: Pointer<u8>,
	) -> u32 {
		self.sandbox().invoke(
			instance_idx,
			&function,
			&args,
			return_val_ptr,
			return_val_len,
			state_ptr.into(),
		).expect("Failed to invoke function with sandbox")
	}

	/// Create a new memory instance with the given `initial` and `maximum` size.
	fn memory_new(&mut self, initial: u32, maximum: u32) -> u32 {
		self.sandbox()
			.memory_new(initial, maximum)
			.expect("Failed to create new memory with sandbox")
	}

	/// Get the memory starting at `offset` from the instance with `memory_idx` into the buffer.
	fn memory_get(
		&mut self,
		memory_idx: u32,
		offset: u32,
		buf_ptr: Pointer<u8>,
		buf_len: u32,
	) -> u32 {
		self.sandbox()
			.memory_get(memory_idx, offset, buf_ptr, buf_len)
			.expect("Failed to get memory with sandbox")
	}

	/// Set the memory in the given `memory_idx` to the given value at `offset`.
	fn memory_set(
		&mut self,
		memory_idx: u32,
		offset: u32,
		val_ptr: Pointer<u8>,
		val_len: u32,
	) -> u32 {
		self.sandbox()
			.memory_set(memory_idx, offset, val_ptr, val_len)
			.expect("Failed to set memory with sandbox")
	}

	/// Teardown the memory instance with the given `memory_idx`.
	fn memory_teardown(&mut self, memory_idx: u32) {
		self.sandbox().memory_teardown(memory_idx).expect("Failed to teardown memory with sandbox")
	}

	/// Teardown the sandbox instance with the given `instance_idx`.
	fn instance_teardown(&mut self, instance_idx: u32) {
		self.sandbox().instance_teardown(instance_idx).expect("Failed to teardown sandbox instance")
	}

	/// Get the value from a global with the given `name`. The sandbox is determined by the given
	/// `instance_idx`.
	///
	/// Returns `Some(_)` when the requested global variable could be found.
	fn get_global_val(&mut self, instance_idx: u32, name: &str) -> Option<sp_wasm_interface::Value> {
		self.sandbox().get_global_val(instance_idx, name).expect("Failed to get global from sandbox")
	}
}

/// Allocator used by Substrate when executing the Wasm runtime.
#[cfg(not(feature = "std"))]
struct WasmAllocator;

#[cfg(all(not(feature = "disable_allocator"), not(feature = "std")))]
#[global_allocator]
static ALLOCATOR: WasmAllocator = WasmAllocator;

#[cfg(not(feature = "std"))]
mod allocator_impl {
	use super::*;
	use core::alloc::{GlobalAlloc, Layout};

	unsafe impl GlobalAlloc for WasmAllocator {
		unsafe fn alloc(&self, layout: Layout) -> *mut u8 {
			allocator::malloc(layout.size() as u32)
		}

		unsafe fn dealloc(&self, ptr: *mut u8, _: Layout) {
			allocator::free(ptr)
		}
	}
}

/// A default panic handler for WASM environment.
#[cfg(all(not(feature = "disable_panic_handler"), not(feature = "std")))]
#[panic_handler]
#[no_mangle]
pub fn panic(info: &core::panic::PanicInfo) -> ! {
	unsafe {
		let message = sp_std::alloc::format!("{}", info);
		logging::log(LogLevel::Error, "runtime", message.as_bytes());
		core::intrinsics::abort()
	}
}

/// A default OOM handler for WASM environment.
#[cfg(all(not(feature = "disable_oom"), not(feature = "std")))]
#[alloc_error_handler]
pub fn oom(_: core::alloc::Layout) -> ! {
	unsafe {
		logging::log(LogLevel::Error, "runtime", b"Runtime memory exhausted. Aborting");
		core::intrinsics::abort();
	}
}

/// Type alias for Externalities implementation used in tests.
#[cfg(feature = "std")]
pub type TestExternalities = sp_state_machine::TestExternalities<sp_core::Blake2Hasher, u64>;

/// The host functions Substrate provides for the Wasm runtime environment.
///
/// All these host functions will be callable from inside the Wasm environment.
#[cfg(feature = "std")]
pub type SubstrateHostFunctions = (
	storage::HostFunctions,
	misc::HostFunctions,
	offchain::HostFunctions,
	crypto::HostFunctions,
	hashing::HostFunctions,
	allocator::HostFunctions,
	logging::HostFunctions,
	sandbox::HostFunctions,
	crate::trie::HostFunctions,
	benchmarking::HostFunctions,
);

#[cfg(test)]
mod tests {
	use super::*;
	use sp_core::map;
	use sp_state_machine::BasicExternalities;
	use sp_core::storage::Storage;

	#[test]
	fn storage_works() {
		let mut t = BasicExternalities::default();
		t.execute_with(|| {
			assert_eq!(storage::get(b"hello"), None);
			storage::set(b"hello", b"world");
			assert_eq!(storage::get(b"hello"), Some(b"world".to_vec()));
			assert_eq!(storage::get(b"foo"), None);
			storage::set(b"foo", &[1, 2, 3][..]);
		});

		t = BasicExternalities::new(Storage {
			top: map![b"foo".to_vec() => b"bar".to_vec()],
			children: map![],
		});

		t.execute_with(|| {
			assert_eq!(storage::get(b"hello"), None);
			assert_eq!(storage::get(b"foo"), Some(b"bar".to_vec()));
		});
	}

	#[test]
	fn read_storage_works() {
		let mut t = BasicExternalities::new(Storage {
			top: map![b":test".to_vec() => b"\x0b\0\0\0Hello world".to_vec()],
			children: map![],
		});

		t.execute_with(|| {
			let mut v = [0u8; 4];
			assert!(storage::read(b":test", &mut v[..], 0).unwrap() >= 4);
			assert_eq!(v, [11u8, 0, 0, 0]);
			let mut w = [0u8; 11];
			assert!(storage::read(b":test", &mut w[..], 4).unwrap() >= 11);
			assert_eq!(&w, b"Hello world");
		});
	}

	#[test]
	fn clear_prefix_works() {
		let mut t = BasicExternalities::new(Storage {
			top: map![
				b":a".to_vec() => b"\x0b\0\0\0Hello world".to_vec(),
				b":abcd".to_vec() => b"\x0b\0\0\0Hello world".to_vec(),
				b":abc".to_vec() => b"\x0b\0\0\0Hello world".to_vec(),
				b":abdd".to_vec() => b"\x0b\0\0\0Hello world".to_vec()
			],
			children: map![],
		});

		t.execute_with(|| {
			storage::clear_prefix(b":abc");

			assert!(storage::get(b":a").is_some());
			assert!(storage::get(b":abdd").is_some());
			assert!(storage::get(b":abcd").is_none());
			assert!(storage::get(b":abc").is_none());
		});
	}
}<|MERGE_RESOLUTION|>--- conflicted
+++ resolved
@@ -784,8 +784,6 @@
 				.expect("Unix time doesn't go backwards; qed")
 				.as_nanos()
 		}
-<<<<<<< HEAD
-=======
 
 		/// Reset state to empty.
 		fn wipe_db(&mut self) {
@@ -796,7 +794,6 @@
 		fn commit_db(&mut self) {
 			self.commit()
 		}
->>>>>>> 5ee888f9
 }
 
 /// Wasm-only interface that provides functions for interacting with the sandbox.
