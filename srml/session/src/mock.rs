--- conflicted
+++ resolved
@@ -109,11 +109,8 @@
 pub struct Test;
 parameter_types! {
 	pub const BlockHashCount: u64 = 250;
-<<<<<<< HEAD
 	pub const MaximumBlockWeight: u32 = 1024;
-=======
 	pub const MinimumPeriod: u64 = 5;
->>>>>>> f7489f0e
 }
 impl system::Trait for Test {
 	type Origin = Origin;
