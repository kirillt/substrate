[package]
name = "frame-benchmarking-cli"
version = "2.0.0-alpha.1"
authors = ["Parity Technologies <admin@parity.io>"]
edition = "2018"
license = "GPL-3.0"
homepage = "https://substrate.dev"
repository = "https://github.com/paritytech/substrate/"

[dependencies]
<<<<<<< HEAD
frame-benchmarking = { version = "2.0.0-dev", path = "../../../frame/benchmarking" }
sc-service = { version = "0.8.0-dev", path = "../../../client/service" }
sc-cli = { version = "0.8.0-dev", path = "../../../client/cli" }
sc-client = { version = "0.8.0-dev", path = "../../../client" }
sc-client-db = { version = "0.8.0-dev", path = "../../../client/db" }
sc-executor = { version = "0.8.0-dev", path = "../../../client/executor" }
sp-runtime = { version = "2.0.0-dev", path = "../../../primitives/runtime" }
sp-state-machine = { version = "0.8.0-dev", path = "../../../primitives/state-machine" }
=======
frame-benchmarking = { version = "2.0.0-alpha.1", path = "../../../frame/benchmarking" }
sc-service = { version = "0.8.0-alpha.1", path = "../../../client/service" }
sc-cli = { version = "0.8.0-alpha.1", path = "../../../client/cli" }
sc-client = { version = "0.8.0-alpha.1", path = "../../../client" }
sc-client-db = { version = "0.8.0-alpha.1", path = "../../../client/db" }
sc-executor = { version = "0.8.0-alpha.1", path = "../../../client/executor" }
sp-runtime = { version = "2.0.0-alpha.1", path = "../../../primitives/runtime" }
>>>>>>> 48150f24
structopt = "0.3.8"
codec = { version = "1.1.2", package = "parity-scale-codec" }<|MERGE_RESOLUTION|>--- conflicted
+++ resolved
@@ -8,16 +8,6 @@
 repository = "https://github.com/paritytech/substrate/"
 
 [dependencies]
-<<<<<<< HEAD
-frame-benchmarking = { version = "2.0.0-dev", path = "../../../frame/benchmarking" }
-sc-service = { version = "0.8.0-dev", path = "../../../client/service" }
-sc-cli = { version = "0.8.0-dev", path = "../../../client/cli" }
-sc-client = { version = "0.8.0-dev", path = "../../../client" }
-sc-client-db = { version = "0.8.0-dev", path = "../../../client/db" }
-sc-executor = { version = "0.8.0-dev", path = "../../../client/executor" }
-sp-runtime = { version = "2.0.0-dev", path = "../../../primitives/runtime" }
-sp-state-machine = { version = "0.8.0-dev", path = "../../../primitives/state-machine" }
-=======
 frame-benchmarking = { version = "2.0.0-alpha.1", path = "../../../frame/benchmarking" }
 sc-service = { version = "0.8.0-alpha.1", path = "../../../client/service" }
 sc-cli = { version = "0.8.0-alpha.1", path = "../../../client/cli" }
@@ -25,6 +15,6 @@
 sc-client-db = { version = "0.8.0-alpha.1", path = "../../../client/db" }
 sc-executor = { version = "0.8.0-alpha.1", path = "../../../client/executor" }
 sp-runtime = { version = "2.0.0-alpha.1", path = "../../../primitives/runtime" }
->>>>>>> 48150f24
+sp-state-machine = { version = "0.8.0-alpha.1", path = "../../../primitives/runtime" }
 structopt = "0.3.8"
 codec = { version = "1.1.2", package = "parity-scale-codec" }